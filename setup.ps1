# HstWB Installer Setup
# ---------------------
#
# Author: Henrik Noerfjand Stengaard
<<<<<<< HEAD
# Date:   2018-01-31
=======
# Date:   2018-01-30
>>>>>>> c44d13f0
#
# A powershell script to setup HstWB Installer run for an Amiga HDF file installation.


Param(
	[Parameter(Mandatory=$true)]
	[string]$settingsDir
)


Import-Module (Resolve-Path('modules\version.psm1')) -Force
Import-Module (Resolve-Path('modules\config.psm1')) -Force
Import-Module (Resolve-Path('modules\dialog.psm1')) -Force
Import-Module (Resolve-Path('modules\data.psm1')) -Force


Add-Type -AssemblyName System.IO.Compression.FileSystem
Add-Type -AssemblyName System.Windows.Forms


# show open file dialog using WinForms
function OpenFileDialog($title, $directory, $filter)
{
    $openFileDialog = New-Object System.Windows.Forms.OpenFileDialog
    $openFileDialog.initialDirectory = $directory
    $openFileDialog.Filter = $filter
    $openFileDialog.FilterIndex = 0
    $openFileDialog.Multiselect = $false
    $openFileDialog.Title = $title
    $result = $openFileDialog.ShowDialog()

    if($result -ne "OK")
    {
        return $null
    }

    return $openFileDialog.FileName
}


# show save file dialog using WinForms
function SaveFileDialog($title, $directory, $filter)
{
    $openFileDialog = New-Object System.Windows.Forms.SaveFileDialog
    $openFileDialog.initialDirectory = $directory
    $openFileDialog.Filter = $filter
    $openFileDialog.FilterIndex = 0
    $openFileDialog.Title = $title
    $result = $openFileDialog.ShowDialog()

    if($result -ne "OK")
    {
        return $null
    }

    return $openFileDialog.FileName
}


# show folder browser dialog using WinForms
function FolderBrowserDialog($title, $directory, $showNewFolderButton)
{
    $folderBrowserDialog = New-Object System.Windows.Forms.FolderBrowserDialog
    $folderBrowserDialog.Description = $title
    $folderBrowserDialog.SelectedPath = $directory
    $folderBrowserDialog.ShowNewFolderButton = $showNewFolderButton
    $result = $folderBrowserDialog.ShowDialog()

    if($result -ne "OK")
    {
        return $null
    }    

    return $folderBrowserDialog.SelectedPath    
}


# confirm dialog
function ConfirmDialog($title, $message, $icon = 'Asterisk')
{
    $result = [System.Windows.Forms.MessageBox]::Show($message, $title, [System.Windows.Forms.MessageBoxButtons]::OKCancel, $icon)

    if($result -eq "OK")
    {
        return $true
    }

    return $false
}


# set title
function SetTitle($version)
{
    $host.ui.RawUI.WindowTitle = "HstWB Installer Setup v{0}" -f $version
}


# menu
function Menu($hstwb, $title, $options)
{
    Clear-Host
    $versionPadding = new-object System.String('-', ($hstwb.Version.Length + 2))
    Write-Host ("---------------------{0}" -f $versionPadding) -foregroundcolor "Yellow"
    Write-Host ("HstWB Installer Setup v{0}" -f $hstwb.Version) -foregroundcolor "Yellow"
    Write-Host ("---------------------{0}" -f $versionPadding) -foregroundcolor "Yellow"
    Write-Host ""
    PrintSettings $hstwb
    Write-Host ""
    Write-Host $title -foregroundcolor "Cyan"
    Write-Host ""

    return EnterChoice "Enter choice" $options
}


# main menu
function MainMenu($hstwb)
{
    do
    {
        $choice = Menu $hstwb "Main Menu" @("Configure Image", "Configure Workbench", "Configure Amiga OS 3.9", "Configure Kickstart", "Configure Packages", "Configure User Packages", "Configure Emulator", "Configure Installer", "Run Installer", "Reset Settings", "Exit")
        switch ($choice)
        {
            "Configure Image" { ConfigureImageMenu $hstwb }
            "Configure Workbench" { ConfigureWorkbenchMenu $hstwb }
            "Configure Amiga OS 3.9" { ConfigureAmigaOS39Menu $hstwb }
            "Configure Kickstart" { ConfigureKickstartMenu $hstwb }
            "Configure Packages" { ConfigurePackagesMenu $hstwb }
            "Configure User Packages" { ConfigureUserPackagesMenu $hstwb }
            "Configure Emulator" { ConfigureEmulatorMenu $hstwb }
            "Configure Installer" { ConfigureInstaller $hstwb }
            "Run Installer" { RunInstaller $hstwb }
            "Reset Settings" { ResetSettings $hstwb }
        }
    }
    until ($choice -eq 'Exit')
}


# configure image menu
function ConfigureImageMenu($hstwb)
{
    do
    {
        $choice = Menu $hstwb "Configure Image Menu" @("Existing Image Directory", "Create Image Directory From Image Template", "Back") 
        switch ($choice)
        {
            "Existing Image Directory" { ExistingImageDirectory $hstwb }
            "Create Image Directory From Image Template" { CreateImageDirectoryFromImageTemplateMenu $hstwb }
        }
    }
    until ($choice -eq 'Back')
}


# existing image directory
function ExistingImageDirectory($hstwb)
{
    if ($hstwb.Settings.Image.ImageDir -and (Test-Path -path $hstwb.Settings.Image.ImageDir))
    {
        $defaultImageDir = $hstwb.Settings.Image.ImageDir
    }
    else
    {
        $defaultImageDir = ${Env:USERPROFILE}
    }

    $newPath = FolderBrowserDialog "Select existing image directory" $path $false

    # return, if newpath is not defined
    if (!$newPath -or $newPath -eq '')
    {
        return
    }

    # read harddrives uae text file from image file
    $harddrivesUaeFile = Join-Path -Path $newPath -ChildPath 'harddrives.uae' 

    # return, if harddrives uae text doesn't exist
    if (!(Test-Path -Path $harddrivesUaeFile))
    {
        Write-Error ("Image directory '{0}' doesn't contain harddrives.uae file!" -f $newPath)
        Write-Host ""
        Write-Host "Press enter to continue"
        Read-Host
        return
    }

    # read harddrives uae text
    $harddrivesUaeText = Get-Content -Path $harddrivesUaeFile -Raw

    # get harddrives from harddrives uae text
    $harddrives = @()
    $harddrivesUaeText -split "`r`n" | ForEach-Object { $_ | Select-String -Pattern '^uaehf\d+=(hdf|dir),[^,]*,([^,]*)' -AllMatches | ForEach-Object { $_.Matches } | ForEach-Object { $harddrives += @{ "Type" = $_.Groups[1].Value.Trim(); "Path" = $_.Groups[2].Value.Trim() } } }

    # return, if harddrives uae file doesn't contain uaehf lines
    if ($harddrives.Count -eq 0)
    {
        Write-Error ("Image directory '{0}' harddrives.uae doesn't contain uaehf lines!" -f $newPath)
        Write-Host ""
        Write-Host "Press enter to continue"
        Read-Host
        return
    }

    # return, if harddrives uae file contains invalid uaehf lines
    if (($harddrives | Where-Object { ($_.Type -and $_.Type -eq '') -or ($_.Path -and $_.Path -eq '') }).Count -gt 0)
    {
        Write-Error ("Image directory '{0}' harddrives.uae has invalid 'uaehf' lines!" -f $newPath)
        Write-Host ""
        Write-Host "Press enter to continue"
        Read-Host
        return
    }

    # check, if image has large harddrives
    $largeHarddrivesPresent = $false
    foreach($harddrive in ($harddrives | Where-Object { $_.Type -match 'hdf' }))
    {
        # get harddrive path
        $harddrivePath = $harddrive.Path -replace '.+:([^:]+)$', '$1'
        $harddrivePath = $harddrivePath.Replace('[$ImageDir]', $newPath)
        $harddrivePath = $harddrivePath.Replace('[$ImageDirEscaped]', $newPath)
        $harddrivePath = $harddrivePath -replace '\\+', '\' -replace '"', ''

        # return, if hdf file doesn't exist
        if (!(Test-Path -Path $harddrivePath))
        {
            Write-Error ("Image directory '{0}' doesn't contain HDF file '{1}'!" -f $newPath, $harddrivePath)
            Write-Host ""
            Write-Host "Press enter to continue"
            Read-Host
            return
        }

        # get hdf filename
        $hdfItem = Get-Item $harddrivePath

        # show large harddrive warning, if image has a hdf file larger than 4GB
        if ($hdfItem.Length -gt 4000000000)
        {
            $largeHarddrivesPresent = $true
        }
    }


    # show large harddrive warning, if image has large harddrives
    if ($largeHarddrivesPresent)
    {
        $confirm = ConfirmDialog "Large harddrive" ("Image directory '{0}' uses harddrive(s) larger than 4GB and might become corrupt depending on scsi.device and filesystem used.`r`n`r`nIt's recommended to use tools to check and repair harddrive integrity, e.g. pfsdoctor for partitions with PFS\3 filesystem.`r`n`r`nDo you want to use the image?" -f $newPath)
        if (!$confirm)
        {
            return
        }
    }

    #
    $hstwb.Settings.Image.ImageDir = $newPath
    Save $hstwb
}


# create image directory menu
function CreateImageDirectoryFromImageTemplateMenu($hstwb)
{
    $toNatural = { [regex]::Replace($_, '\d+', { $args[0].Value.PadLeft(20) }) }

    $imageTemplateOptions = @()
    $imageTemplateOptions += $hstwb.Images.keys | Sort-Object $toNatural
    $imageTemplateOptions += "Back"
    

    # create image directory from image template
    $choice = Menu $hstwb "Create Image Directory From Image Template Menu" $imageTemplateOptions

    if ($choice -eq 'Back')
    {
        return
    }

    # get image file
    $imageFile = $hstwb.Images.Get_Item($choice)


    # read harddrives uae text file from image file
    $harddrivesUaeText = ReadZipEntryTextFile $imageFile 'harddrives\.uae$'

    # return, if harddrives uae text doesn't exist
    if (!$harddrivesUaeText)
    {
        Write-Error ("Image file '$imageFile' doesn't contain harddrives.uae file!")
        Write-Host ""
        Write-Host "Press enter to continue"
        Read-Host
        return
    }


    # get harddrives from harddrives uae text
    $harddrives = @()
    $harddrivesUaeText -split "`r`n" | ForEach-Object { $_ | Select-String -Pattern '^uaehf\d+=(hdf|dir),[^,]*,([^,]*)' -AllMatches | ForEach-Object { $_.Matches } | ForEach-Object { $harddrives += @{ "Type" = $_.Groups[1].Value.Trim(); "Path" = $_.Groups[2].Value.Trim() } } }

    # return, if harddrives uae file doesn't contain uaehf lines
    if ($harddrives.Count -eq 0)
    {
        Write-Error ("Image file '$imageFile' harddrives.uae doesn't contain uaehf lines!")
        Write-Host ""
        Write-Host "Press enter to continue"
        Read-Host
        return
    }

    # return, if harddrives uae file contains invalid uaehf lines
    if (($harddrives | Where-Object { ($_.Type -and $_.Type -eq '') -or ($_.Path -and $_.Path -eq '') }).Count -gt 0)
    {
        Write-Error ("Image file '$imageFile' harddrives.uae has invalid 'uaehf' lines!")
        Write-Host ""
        Write-Host "Press enter to continue"
        Read-Host
        return
    }


    # check, if image has large harddrives
    $largeHarddrivesPresent = $false
    foreach($harddrive in ($harddrives | Where-Object { $_.Type -match 'hdf' }))
    {
        # get harddrive path
        $harddrivePath = $harddrive.Path -replace '.+:([^:]+)$', '$1'
        $harddrivePath = $harddrivePath.Replace('[$ImageDir]', $newImageDirectoryPath)
        $harddrivePath = $harddrivePath.Replace('[$ImageDirEscaped]', $newImageDirectoryPath)
        $harddrivePath = $harddrivePath -replace '\\+', '\' -replace '"', ''

        # get hdf filename
        $hdfFileName = Split-Path $harddrivePath -Leaf

        # open image file and get hdf zip entry matching hdf filename
        $zip = [System.IO.Compression.ZipFile]::Open($imageFile,"Read")
        $hdfZipEntry = $zip.Entries | Where-Object { $_.FullName -like ('*' + $hdfFileName + '*') }

        # return, if image file doesn't contain hdf filename
        if (!$hdfZipEntry)
        {
            $zip.Dispose()
            Write-Error ("Image file '" + $imageFile + "' doesn't contain HDF file '$hdfFileName'!")
            Write-Host ""
            Write-Host "Press enter to continue"
            return
        }

        # show large harddrive warning, if image has a hdf file larger than 4GB
        if ($hdfZipEntry.Length -gt 4000000000)
        {
            $largeHarddrivesPresent = $true
        }

        # close image file
        $zip.Dispose()
    }


    # show large harddrive warning, if image has large harddrives
    if ($largeHarddrivesPresent)
    {
        $confirm = ConfirmDialog 'Large harddrive' ("Image '{0}' uses harddrive(s) larger than 4GB and might become corrupt depending on scsi.device and filesystem used.`r`n`r`nIt's recommended to use tools to check and repair harddrive integrity, e.g. pfsdoctor for partitions with PFS\3 filesystem.`r`n`r`nDo you want to use the image?" -f $choice) 'Warning'
        if (!$confirm)
        {
            return
        }
    }


    # default image dir
    if ($hstwb.Settings.Image.ImageDir)
    {
        $defaultImageDir = $hstwb.Settings.Image.ImageDir
    }
    else
    {
        $defaultImageDir = ${Env:USERPROFILE}
    }


    # select new image directory
    $newImageDirectoryPath = FolderBrowserDialog "Select new image directory for '$choice'" $defaultImageDir $true

    # return, if new image directory path is null
    if ($newImageDirectoryPath -eq $null)
    {
        return
    }


    # return, if no write permission
    try 
    {
        $tempFile = Join-Path $newImageDirectoryPath -ChildPath "__test__"
        [System.IO.File]::OpenWrite($tempFile).Close()
        Remove-Item -Path $tempFile -Force
    }
    catch
    {
        Write-Error ("Failed writing to new image directory '" + $newImageDirectoryPath + "'. No write permission!")
        Write-Host ""
        Write-Host "Press enter to continue"
        Read-Host
        return
    }




    # harddrives uae file
    $harddrivesUaeFile = Join-Path $newImageDirectoryPath -ChildPath "harddrives.uae"

    # confirm overwrite, if harddrives.uae already exists in new image directory path
    if (Test-Path -Path $harddrivesUaeFile)
    {
        $confirm = ConfirmDialog "Overwrite files" ("Image directory '" + $newImageDirectoryPath + "' already contains harddrives.uae and image files.`r`n`r`nDo you want to overwrite files?")
        if (!$confirm)
        {
            return
        }
    }


    # write harddrives.uae to new image directory path
    [System.IO.File]::WriteAllText($harddrivesUaeFile, $harddrivesUaeText)


    Write-Host ""


    # prepare harddrives
    foreach($harddrive in $harddrives)
    {
        # get harddrive path
        $harddrivePath = $harddrive.Path -replace '.+:([^:]+)$', '$1'
        $harddrivePath = $harddrivePath.Replace('[$ImageDir]', $newImageDirectoryPath)
        $harddrivePath = $harddrivePath.Replace('[$ImageDirEscaped]', $newImageDirectoryPath)
        $harddrivePath = $harddrivePath -replace '\\+', '\' -replace '"', ''


        # extract hdf or create dir harddrive
        switch ($harddrive.Type)
        {
            "hdf"
            {
                # get hdf filename
                $hdfFileName = [System.IO.Path]::GetFileName($harddrivePath)

                # open image file and get hdf zip entry matching hdf filename
                $zip = [System.IO.Compression.ZipFile]::Open($imageFile,"Read")
                $hdfZipEntry = $zip.Entries | Where-Object { $_.FullName -like ('*' + $hdfFileName + '*') }

                # return, if image file doesn't contain hdf filename
                if (!$hdfZipEntry)
                {
                    $zip.Dispose()
                    Write-Error ("Image file '" + $imageFile + "' doesn't contain HDF file '$hdfFileName'!")
                    Write-Host ""
                    Write-Host "Press enter to continue"
                    return
                }

                # extract hdf zip entry to harddrive path
                Write-Host "Extracting hdf file '$hdfFileName' to '$harddrivePath'..." 
                [System.IO.Compression.ZipFileExtensions]::ExtractToFile($hdfZipEntry, $harddrivePath, $true);
                Write-Host "Done."
                $zip.Dispose()
            }
            "dir"
            {
                Write-Host "Creating hdf directory '$harddrivePath'..." 

                # create harddrive path, if it doesn't exist
                if(!(test-path -path $harddrivePath))
                {
                    mkdir $harddrivePath | Out-Null
                }

                Write-Host "Done."
            }
        }
    }


    # save settings
    $hstwb.Settings.Image.ImageDir = $newImageDirectoryPath
    Save $hstwb


    # wait 5 seconds
    Write-Host ""
    Write-Host "Press enter to continue"
    Read-Host
}


# configure workbench menu
function ConfigureWorkbenchMenu($hstwb)
{
    do
    {
        $choice = Menu $hstwb "Configure Workbench Menu" @("Switch Install Workbench", "Change Workbench Adf Dir", "Select Workbench Adf Set", "Back") 
        switch ($choice)
        {
            "Switch Install Workbench" { SwitchInstallWorkbench $hstwb }
            "Change Workbench Adf Dir" { ChangeWorkbenchAdfDir $hstwb }
            "Select Workbench Adf Set" { SelectWorkbenchAdfSet $hstwb }
        }
    }
    until ($choice -eq 'Back')
}


# switch install workbench
function SwitchInstallWorkbench($hstwb)
{
    if ($hstwb.Settings.Workbench.InstallWorkbench -eq 'Yes')
    {
        $hstwb.Settings.Workbench.InstallWorkbench = 'No'
    }
    else
    {
        $hstwb.Settings.Workbench.InstallWorkbench = 'Yes'
    }
    Save $hstwb
}


# change workbench adf dir
function ChangeWorkbenchAdfDir($hstwb)
{
    $amigaForeverDataPath = ${Env:AMIGAFOREVERDATA}
    if ($amigaForeverDataPath)
    {
        $defaultWorkbenchAdfPath = Join-Path $amigaForeverDataPath -ChildPath "Shared\adf"
    }
    else
    {
        $defaultWorkbenchAdfPath = ${Env:USERPROFILE}
    }

    $path = if (!$hstwb.Settings.Workbench.WorkbenchAdfDir) { $defaultWorkbenchAdfPath } else { $hstwb.Settings.Workbench.WorkbenchAdfDir }
    $newWorkbenchAdfDir = FolderBrowserDialog "Select Workbench Adf Directory" $path $false

    if ($newWorkbenchAdfDir -and $newWorkbenchAdfDir -ne '')
    {
        # set new workbench adf dir
        $hstwb.Settings.Workbench.WorkbenchAdfDir = $newWorkbenchAdfDir

        # set new workbench adf set and save
        $hstwb.Settings.Workbench.WorkbenchAdfSet = FindBestMatchingWorkbenchAdfSet $hstwb
        Save $hstwb
    }
}


# select workbench adf set
function SelectWorkbenchAdfSet($hstwb)
{
    # get workbench name padding
    $workbenchNamePadding = ($hstwb.WorkbenchAdfHashes | ForEach-Object { $_.Name } | Sort-Object @{expression={$_.Length};Ascending=$false} | Select-Object -First 1).Length

    # get workbench rom sets
    $workbenchAdfSets = $hstwb.WorkbenchAdfHashes | ForEach-Object { $_.Set } | Sort-Object | Get-Unique

    foreach($workbenchAdfSet in $workbenchAdfSets)
    {
        # get workbench adf set hashes
        $workbenchAdfSetHashes = @()
        $workbenchAdfSetHashes += $hstwb.WorkbenchAdfHashes | Where-Object { $_.Set -eq $workbenchAdfSet }

        $workbenchAdfSetFiles = @()
        $workbenchAdfSetFiles += $workbenchAdfSetHashes | Where-Object { $_.File }
        $workbenchAdfSetComplete = ($workbenchAdfSetFiles.Count -eq $workbenchAdfSetHashes.Count)
        
        Write-Host ""
        if ($workbenchAdfSetComplete)
        {
            Write-Host ("'{0}' ({1}/{2})" -f $workbenchAdfSet, $workbenchAdfSetFiles.Count, $workbenchAdfSetHashes.Count) -ForegroundColor "Green"
        }
        else
        {
            Write-Host ("'{0}' ({1}/{2})" -f $workbenchAdfSet, $workbenchAdfSetFiles.Count, $workbenchAdfSetHashes.Count) -ForegroundColor "Yellow"
        }

        foreach($workbenchAdfSetHash in $workbenchAdfSetHashes)
        {
            Write-Host (("  {0,-" + $workbenchNamePadding + "} : ") -f $workbenchAdfSetHash.Name) -NoNewline -foregroundcolor "Gray"
            if ($workbenchAdfSetHash.File)
            {
                Write-Host ("'" + $workbenchAdfSetHash.File + "'") -foregroundcolor "Green"
            }
            else
            {
                Write-Host "Not found!" -foregroundcolor "Red"
            }
        }
    }

    Write-Host ""
    $choise = EnterChoice "Enter Workbench Adf Set" ($workbenchAdfSets += "Back")

    if ($choise -ne 'Back')
    {
        $hstwb.Settings.Workbench.WorkbenchAdfSet = $choise
        Save $hstwb
    }
}


# configure amiga os 3.9 menu
function ConfigureAmigaOS39Menu($hstwb)
{
    do
    {
        $choice = Menu $hstwb "Configure Amiga OS 3.9 Menu" @("Switch Install Amiga OS 3.9", "Switch Install Boing Bags", "Change Amiga OS 3.9 Iso File", "Back") 
        switch ($choice)
        {
            "Switch Install Amiga OS 3.9" { SwitchInstallAmigaOS39 $hstwb }
            "Switch Install Boing Bags" { SwitchInstallBoingBags $hstwb }
            "Change Amiga OS 3.9 Iso File" { ChangeAmigaOS39IsoFile $hstwb }
        }
    }
    until ($choice -eq 'Back')

}


# switch install amiga os 3.9
function SwitchInstallAmigaOS39($hstwb)
{
    if ($hstwb.Settings.AmigaOS39.InstallAmigaOS39 -eq 'Yes')
    {
        $hstwb.Settings.AmigaOS39.InstallAmigaOS39 = 'No'
    }
    else
    {
        $hstwb.Settings.AmigaOS39.InstallAmigaOS39 = 'Yes'
        $hstwb.Settings.AmigaOS39.InstallBoingBags = 'Yes'
    }
    Save $hstwb
}


# switch install boing bags
function SwitchInstallBoingBags($hstwb)
{
    if ($hstwb.Settings.AmigaOS39.InstallBoingBags -eq 'Yes')
    {
        $hstwb.Settings.AmigaOS39.InstallBoingBags = 'No'
    }
    else
    {
        $hstwb.Settings.AmigaOS39.InstallBoingBags = 'Yes'
    }
    Save $hstwb
}


# change amiga os 3.9 iso file
function ChangeAmigaOS39IsoFile($hstwb)
{
    $path = if (!$hstwb.Settings.AmigaOS39.AmigaOS39IsoFile) { ${Env:USERPROFILE} } else { $hstwb.Settings.AmigaOS39.AmigaOS39IsoFile }
    $newPath = OpenFileDialog "Select Amiga OS 3.9 iso file" $path "Iso Files|*.iso|All Files|*.*"

    if ($newPath -and $newPath -ne '')
    {
        $hstwb.Settings.AmigaOS39.AmigaOS39IsoFile = $newPath
        Save $hstwb
    }
}


# configure kickstart menu
function ConfigureKickstartMenu($hstwb)
{
    do
    {
        $choice = Menu $hstwb "Configure Kickstart Menu" @("Switch Install Kickstart", "Change Kickstart Rom Dir", "Select Kickstart Rom Set", "Back") 
        switch ($choice)
        {
            "Switch Install Kickstart" { SwitchInstallKickstart $hstwb }
            "Change Kickstart Rom Dir" { ChangeKickstartRomDir $hstwb }
            "Select Kickstart Rom Set" { SelectKickstartRomSet $hstwb }
        }
    }
    until ($choice -eq 'Back')
}


# switch install kickstart
function SwitchInstallKickstart($hstwb)
{
    if ($hstwb.Settings.Kickstart.InstallKickstart -eq 'Yes')
    {
        $hstwb.Settings.Kickstart.InstallKickstart = 'No'
    }
    else
    {
        $hstwb.Settings.Kickstart.InstallKickstart = 'Yes'
    }
    Save $hstwb
}


# change kickstart rom dir
function ChangeKickstartRomDir($hstwb)
{
    $amigaForeverDataPath = ${Env:AMIGAFOREVERDATA}
    if ($amigaForeverDataPath)
    {
        $defaultKickstartRomDir = Join-Path $amigaForeverDataPath -ChildPath "Shared\rom"
    }
    else
    {
        $defaultKickstartRomDir = ${Env:USERPROFILE}
    }

    $path = if (!$hstwb.Settings.Kickstart.KickstartRomDir) { $defaultKickstartRomDir } else { $hstwb.Settings.Kickstart.KickstartRomDir }
    $newKickstartRomDir = FolderBrowserDialog "Select Kickstart Rom Directory" $path $false

    if ($newKickstartRomDir -and $newKickstartRomDir -ne '')
    {
        # set new kickstart rom dir
        $hstwb.Settings.Kickstart.KickstartRomDir = $newKickstartRomDir
        
        # set new kickstart rom set and save
        $hstwb.Settings.Kickstart.KickstartRomSet = FindBestMatchingKickstartRomSet $hstwb
        Save $hstwb
    }
}


# select kickstart rom path
function SelectKickstartRomSet($hstwb)
{
    # get kickstart name padding
    $kickstartNamePadding = ($hstwb.KickstartRomHashes | ForEach-Object { $_.Name } | Sort-Object @{expression={$_.Length};Ascending=$false} | Select-Object -First 1).Length

    # get kickstart rom sets
    $kickstartRomSets = $hstwb.KickstartRomHashes | ForEach-Object { $_.Set } | Sort-Object | Get-Unique

    foreach($kickstartRomSet in $kickstartRomSets)
    {
        # get kickstart rom set hashes
        $kickstartRomSetHashes = $hstwb.KickstartRomHashes | Where-Object { $_.Set -eq $kickstartRomSet }
        
        $kickstartRomSetFiles = @()
        $kickstartRomSetFiles += $kickstartRomSetHashes | Where-Object { $_.File }
        $kickstartRomSetComplete = ($kickstartRomSetFiles.Count -eq $kickstartRomSetHashes.Count)

        Write-Host ""
        if ($kickstartRomSetComplete)
        {
            Write-Host ("'{0}' ({1}/{2})" -f $kickstartRomSet, $kickstartRomSetFiles.Count, $kickstartRomSetHashes.Count) -ForegroundColor "Green"
        }
        else
        {
            Write-Host ("'{0}' ({1}/{2})" -f $kickstartRomSet, $kickstartRomSetFiles.Count, $kickstartRomSetHashes.Count) -ForegroundColor "Yellow"
        }

        foreach($kickstartRomSetHash in $kickstartRomSetHashes)
        {
            Write-Host (("  {0,-" + $kickstartNamePadding + "} : ") -f $kickstartRomSetHash.Name) -NoNewline -foregroundcolor "Gray"
            if ($kickstartRomSetHash.File)
            {
                Write-Host ("'" + $kickstartRomSetHash.File + "'") -foregroundcolor "Green"
            }
            else
            {
                Write-Host "Not found!" -foregroundcolor "Red"
            }
        }
    }

    Write-Host ""
    $choise = EnterChoice "Enter Kickstart Rom Set" ($kickstartRomSets += "Back")

    if ($choise -ne 'Back')
    {
        $hstwb.Settings.Kickstart.KickstartRomSet = $choise
        Save $hstwb
    }
}


# configure user packages menu
function ConfigurePackagesMenu($hstwb)
{
    do
    {
        $choice = Menu $hstwb "Configure Packages Menu" @("Select Packages Menu", "Back") 
        switch ($choice)
        {
            "Select Packages Menu" { SelectPackagesMenu $hstwb }
        }
    }
    until ($choice -eq 'Back')
}


# select packages menu
function SelectPackagesMenu($hstwb)
{
    $packageNames = @()
    $packageNames += SortPackageNames $hstwb | ForEach-Object { $_.ToLower() }

    # get install packages
    $installPackages = @{}
    foreach($installPackageKey in ($hstwb.Settings.Packages.Keys | Where-Object { $_ -match 'InstallPackage\d+' }))
    {
        $installPackages.Set_Item($hstwb.Settings.Packages.Get_Item($installPackageKey.ToLower()), $true)
    }

    # build available and install packages indexes
    $packageNamesFormattedMap = @{}
    $packageNamesMap = @{}
    $installPackagesMap = @{}
    $dependencyPackageNamesIndex = @{}

    foreach ($packageName in $packageNames)
    {
        $package = $hstwb.Packages.Get_Item($packageName).Latest

        $hasDependenciesIndicator = if ($package.PackageDependencies.Count -gt 0) { ' (*)' } else { '' }
        
        $packageNameFormatted = "{0}{1}" -f $package.PackageFullName, $hasDependenciesIndicator

        $packageNamesFormattedMap.Set_Item($packageNameFormatted, $packageName)
        $packageNamesMap.Set_Item($packageName, $packageNameFormatted)
        $installPackagesMap.Set_Item($packageName, $package.Package.Name)

        foreach($dependencyPackageName in $package.PackageDependencies)
        {
            if ($dependencyPackageNamesIndex.ContainsKey($dependencyPackageName))
            {
                $dependencyPackageNames = $dependencyPackageNamesIndex.Get_Item($dependencyPackageName)
            }
            else
            {
                $dependencyPackageNames = @()
            }

            $dependencyPackageNames += $packageName

            $dependencyPackageNamesIndex.Set_Item($dependencyPackageName, $dependencyPackageNames)
        }
    }

    do
    {
        # build package options
        $packageOptions = @('Select all', 'Deselect all')
        $packageOptions += $packageNames | ForEach-Object { if ($installPackages.ContainsKey($_)) { ("- " + $packageNamesMap.Get_Item($_)) } else { ("+ " + $packageNamesMap.Get_Item($_)) } }
        $packageOptions += "Back"

        $choice = Menu $hstwb "Select Packages Menu" $packageOptions

        $addPackageNames = @()
        $removePackageNames = @()
        
        if ($choice -eq 'Select all')
        {
            $addPackageNames += $hstwb.Packages.Keys
        }
        elseif ($choice -eq 'Deselect all')
        {
            $removePackageNames += $installPackages.Keys
        }
        elseif ($choice -ne 'Back')
        {
            $packageNameFormatted = $choice -replace '^(\+|\-) ', ''
            $packageName = $packageNamesFormattedMap.Get_Item($packageNameFormatted)

            # deselect package, if it's already selected. otherwise deselect package
            if ($installPackages.ContainsKey($packageName))
            {
                $deselectPackage = $true

                # show package dependency warning, if package has dependencies
                if ($dependencyPackageNamesIndex.ContainsKey($packageName))
                {
                    # get package
                    $package = $hstwb.Packages.Get_Item($packageName).Latest

                    # list selected package names that has dependencies to package
                    $dependencyPackageNames = @()
                    $dependencyPackageNames += $dependencyPackageNamesIndex.Get_Item($packageName) | Where-Object { $installPackages.ContainsKey($_) } | Foreach-Object { $hstwb.Packages.Get_Item($_).Latest.Package.Name }

                    # show package dependency warning
                    if (!(ConfirmDialog "Package dependency warning" ("Warning! Package(s) '{0}' has a dependency to '{1}' and deselecting it may cause issues when installing packages.`r`n`r`nAre you sure you want to deselect package '{1}'?" -f ($dependencyPackageNames -join ', '), $package.Package.Name)))
                    {
                        $deselectPackage = $false
                    }
                }

                if ($deselectPackage)
                {
                    $removePackageNames += $packageName
                }
            }
            else
            {
                $addPackageNames += $packageName
            }         
        }

        
        if ($removePackageNames.Count -gt 0)
        {
            foreach($packageName in $removePackageNames)
            {
                if (!$installPackages.ContainsKey($packageName))
                {
                    continue
                }

                # get package
                $package = $hstwb.Packages.Get_Item($packageName).Latest
            
                $installPackages.Remove($packageName)
                
                $packageAssignsKey = $hstwb.Assigns.Keys | Where-Object { $_ -like ('*{0}*' -f $package.Package.Name) } | Select-Object -First 1

                if ($packageAssignsKey)
                {
                    $hstwb.Assigns.Remove($packageAssignsKey)
                }
            }
        }


        if ($addPackageNames.Count -gt 0)
        {
            foreach($packageName in $addPackageNames)
            {
                if ($installPackages.ContainsKey($packageName))
                {
                    continue
                }

                # get package
                $package = $hstwb.Packages.Get_Item($packageName).Latest

                $selectedPackageNames = @()
                
                if ($package.PackageDependencies.Count -gt 0)
                {
                    $selectedPackageNames += GetDependencyPackageNames $hstwb $package
                }

                $selectedPackageNames += $packageName

                foreach($selectedPackageName in $selectedPackageNames)
                {
                    if ($installPackages.ContainsKey($selectedPackageName))
                    {
                        continue
                    }

                    $installPackages.Set_Item($selectedPackageName, $true)

                    # get selected package
                    $selectedPackage = $hstwb.Packages.Get_Item($selectedPackageName).Latest
            
                    if ($selectedPackage.Package.DefaultAssigns)
                    {
                        $hstwb.Assigns.Set_Item($package.Package.Name, $selectedPackage.Package.DefaultAssigns)
                    }
                }
            }
        }

        if ($addPackageNames.Count -gt 0 -or $removePackageNames -gt 0)
        {
            # remove install packages from packages
            foreach($installPackageKey in ($hstwb.Settings.Packages.Keys | Where-Object { $_ -match 'InstallPackage\d+' }))
            {
                $hstwb.Settings.Packages.Remove($installPackageKey)
            }

            # build and set new install packages
            $newInstallPackages = @()
            $newInstallPackages += $packageNames | Where-Object { $installPackages.ContainsKey($_) } | Foreach-Object { $installPackagesMap.Get_Item($_) }

            # add install packages to packages
            for($i = 0; $i -lt $newInstallPackages.Count; $i++)
            {
                $hstwb.Settings.Packages.Set_Item(("InstallPackage{0}" -f ($i + 1)), $newInstallPackages[$i])
            }

            Save $hstwb            
        }
    }
    until ($choice -eq 'Back')
}


# configure user packages menu
function ConfigureUserPackagesMenu($hstwb)
{
    do
    {
        $choice = Menu $hstwb "Configure User Packages Menu" @("Change User Packages Dir", "Select User Packages Menu", "Back") 
        switch ($choice)
        {
            "Change User Packages Dir" { ChangeUserPackagesDir $hstwb }
            "Select User Packages Menu" { SelectUserPackagesMenu $hstwb }
        }
    }
    until ($choice -eq 'Back')
}


# change user packages dir
function ChangeUserPackagesDir($hstwb)
{
    $path = if (!$hstwb.Settings.UserPackages.UserPackagesDir) { ${Env:USERPROFILE} } else { $hstwb.Settings.UserPackages.UserPackagesDir }
    $newPath = FolderBrowserDialog "Select User Packages Directory" $path $false

    if ($newPath -and $newPath -ne '')
    {
        $hstwb.Settings.UserPackages.UserPackagesDir = $newPath

        foreach($installUserPackageKey in ($hstwb.Settings.UserPackages.Keys | Where-Object { $_ -match 'InstallUserPackage\d+' }))
        {
            $hstwb.Settings.UserPackages.Remove($installUserPackageKey)
        }

        Save $hstwb

        $hstwb.UserPackages = DetectUserPackages $hstwb
    }
}


# select user packages menu
function SelectUserPackagesMenu($hstwb)
{
    # get user packages
    $userPackageNames = $hstwb.UserPackages.keys | Sort-Object @{expression={$_};Ascending=$true}

    # get install packages
    $installUserPackages = @{}
    foreach($installUserPackageKey in ($hstwb.Settings.UserPackages.Keys | Where-Object { $_ -match 'InstallUserPackage\d+' }))
    {
        $installUserPackages.Set_Item($hstwb.Settings.UserPackages.Get_Item($installUserPackageKey.ToLower()), $true)
    }

    # build user package names maps
    $userPackageNamesFormattedMap = @{}
    $userPackageNamesMap = @{}
    foreach ($userPackageName in $userPackageNames)
    {
        $userPackage = $hstwb.UserPackages.Get_Item($userPackageName)

        $userPackageNamesFormattedMap.Set_Item($userPackage.Name, $userPackageName)
        $userPackageNamesMap.Set_Item($userPackageName, $userPackage.Name)
    }

    do
    {
        # build user package options
        $userPackageOptions = @('Select all', 'Deselect all')
        $userPackageOptions += $userPackageNames | ForEach-Object { if ($installUserPackages.ContainsKey($_)) { ("- " + $userPackageNamesMap.Get_Item($_)) } else { ("+ " + $userPackageNamesMap.Get_Item($_)) } }
        $userPackageOptions += "Back"

        $choice = Menu $hstwb "Select User Packages Menu" $userPackageOptions


        $addUserPackageNames = @()
        $removeUserPackageNames = @()
        
        if ($choice -eq 'Select all')
        {
            $addUserPackageNames += $hstwb.UserPackages.Keys
        }
        elseif ($choice -eq 'Deselect all')
        {
            $removeUserPackageNames += $installUserPackages.Keys
        }
        elseif ($choice -ne 'Back')
        {
            $userPackageNameFormatted = $choice -replace '^(\+|\-) ', ''
            $userPackageName = $userPackageNamesFormattedMap.Get_Item($userPackageNameFormatted)

            # remove user package, if user package exists in install userpackages. otherwise, add user package to install user packages
            if ($installUserPackages.ContainsKey($userPackageName))
            {
                $removeUserPackageNames += $userPackageName
            }
            else
            {
                $addUserPackageNames += $userPackageName
            }
        }

        if ($addUserPackageNames.Count -gt 0)
        {
            foreach($userPackageName in $addUserPackageNames)
            {
                if ($installUserPackages.ContainsKey($userPackageName))
                {
                    continue
                }
    
                $installUserPackages.Set_Item($userPackageName, $true)
            }
        }

        if ($removeUserPackageNames.Count -gt 0)
        {
            foreach($userPackageName in $removeUserPackageNames)
            {
                if (!$installUserPackages.ContainsKey($userPackageName))
                {
                    continue
                }
    
                $installUserPackages.Remove($userPackageName)
            }
        }

        if ($addUserPackageNames.Count -gt 0 -or $removeUserPackageNames -gt 0)
        {
            # remove install user packages from user packages
            foreach($installUserPackageKey in ($hstwb.Settings.UserPackages.Keys | Where-Object { $_ -match 'InstallUserPackage\d+' }))
            {
                $hstwb.Settings.UserPackages.Remove($installUserPackageKey)
            }
            
            # build and set new install user packages
            $newInstallUserPackages = @()
            $newInstallUserPackages += $installUserPackages.keys | ForEach-Object { $userPackageNamesMap.Get_Item($_) } | Sort-Object @{expression={$_};Ascending=$true}

            # add install user packages to user packages
            for($i = 0; $i -lt $newInstallUserPackages.Count; $i++)
            {
                $hstwb.Settings.UserPackages.Set_Item(("InstallUserPackage{0}" -f ($i + 1)), $newInstallUserPackages[$i])
            }
            
            Save $hstwb
        }
    }
    until ($choice -eq 'Back')
}


# configure emulator menu
function ConfigureEmulatorMenu($hstwb)
{
    do
    {
        $choice = Menu $hstwb 'Configure Emulator Menu' @('Select Emulator Menu', 'Back')
        switch ($choice)
        {
            'Select Emulator Menu' { SelectEmulatorMenu $hstwb }
        }
    }
    until ($choice -eq 'Back')
}


# select emulator menu
function SelectEmulatorMenu($hstwb)
{
    $emulators = @{}
    $hstwb.Emulators | ForEach-Object { $emulators.Set_Item(('{0} ({1})' -f $_.Name,$_.File), $_.File ) }
    
    $toNatural = { [regex]::Replace($_, '\d+', { $args[0].Value.PadLeft(20) }) }
    
    $options = @()
    $options += $emulators.Keys | Sort-Object $toNatural
    $options += 'Custom, select emulator .exe file'
    $options += 'Back'
    
    $choice = Menu $hstwb "Select Emulator Menu" $options 

    if ($choice -eq 'Custom, select emulator .exe file')
    {
        SelectEmulatorExeFile $hstwb
    }
    elseif ($choice -ne 'Back')
    {
        $hstwb.Settings.Emulator.EmulatorFile = $emulators[$choice]
        Save $hstwb
    }
}


# select emulator exe file
function SelectEmulatorExeFile($hstwb)
{
    $path = if (!$hstwb.Settings.Emulator.EmulatorFile) { ${Env:ProgramFiles(x86)} } else { [System.IO.Path]::GetDirectoryName($hstwb.Settings.Emulator.EmulatorFile) }
    $emulatorFile = OpenFileDialog "Select emulator .exe file" $path "Exe Files|*.exe|All Files|*.*"

    if ($emulatorFile -and $emulatorFile -ne '')
    {
        $hstwb.Settings.Emulator.EmulatorFile = $emulatorFile
        Save $hstwb
    }
}


# configure installer
function ConfigureInstaller($hstwb)
{
    do
    {
        $choice = Menu $hstwb "Configure Installer" @("Change Installer Mode", "Back") 
        switch ($choice)
        {
            "Change Installer Mode" { ChangeInstallerMode $hstwb }
        }
    }
    until ($choice -eq 'Back')
}


# change installer mode
function ChangeInstallerMode($hstwb)
{
    $choice = Menu $hstwb "Change Installer Mode" @("Install", "Build Self Install", "Build Package Installation", "Build User Package Installation", "Test")

    switch ($choice)
    {
        "Test" { $hstwb.Settings.Installer.Mode = "Test" }
        "Install" { $hstwb.Settings.Installer.Mode = "Install" }
        "Build Self Install" { $hstwb.Settings.Installer.Mode = "BuildSelfInstall" }
        "Build Package Installation" { $hstwb.Settings.Installer.Mode = "BuildPackageInstallation" }
        "Build User Package Installation" { $hstwb.Settings.Installer.Mode = "BuildUserPackageInstallation" }
    }

    Save $hstwb
}


# run installer
function RunInstaller($hstwb)
{
    Write-Host ""
    & $hstwb.Paths.RunFile -settingsDir $hstwb.Paths.SettingsDir
    Write-Host ""

    SetTitle($hstwb.Version)
}


# save
function Save($hstwb)
{
    WriteIniFile $hstwb.Paths.SettingsFile $hstwb.Settings
    WriteIniFile $hstwb.Paths.AssignsFile $hstwb.Assigns
}


# reset settings
function ResetSettings($hstwb)
{
    $confirm = ConfirmDialog "Reset" "Are you sure you want to reset settings?"
    if (!$confirm)
    {
        return
    }

    DefaultSettings $hstwb.Settings
    DefaultAssigns $hstwb.Assigns
    Save $hstwb
}


# resolve paths
$kickstartRomHashesFile = $ExecutionContext.SessionState.Path.GetUnresolvedProviderPathFromPSPath("Kickstart\kickstart-rom-hashes.csv")
$workbenchAdfHashesFile = $ExecutionContext.SessionState.Path.GetUnresolvedProviderPathFromPSPath("Workbench\workbench-adf-hashes.csv")
$imagesPath = $ExecutionContext.SessionState.Path.GetUnresolvedProviderPathFromPSPath("images")
$packagesPath = $ExecutionContext.SessionState.Path.GetUnresolvedProviderPathFromPSPath("packages")
$runFile = $ExecutionContext.SessionState.Path.GetUnresolvedProviderPathFromPSPath("run.ps1")
$settingsDir = $ExecutionContext.SessionState.Path.GetUnresolvedProviderPathFromPSPath($settingsDir)

$settingsFile = Join-Path $settingsDir -ChildPath "hstwb-installer-settings.ini"
$assignsFile = Join-Path $settingsDir -ChildPath "hstwb-installer-assigns.ini"

SetTitle HstwbInstallerVersion

try
{
    Write-Host "Starting HstWB Installer Setup..."

    # create settings dir, if it doesn't exist
    if(!(test-path -path $settingsDir))
    {
        mkdir $settingsDir | Out-Null
    }
    
    
    # create default settings, if settings file doesn't exist
    if (test-path -path $settingsFile)
    {
        $settings = ReadIniFile $settingsFile
    }
    else
    {
        $settings = @{}
        DefaultSettings $settings
    }
    
    
    # read assigns, if assigns file exist
    if (test-path -path $assignsFile)
    {
        $assigns = ReadIniFile $assignsFile
    }
    else
    {
        $assigns = @{}
    }


    # hstwb
    $hstwb = @{
        'Version' = HstwbInstallerVersion;
        'Paths' = @{
            'KickstartRomHashesFile' = $kickstartRomHashesFile;
            'WorkbenchAdfHashesFile' = $workbenchAdfHashesFile;
            'ImagesPath' = $imagesPath;
            'PackagesPath' = $packagesPath;
            'SettingsFile' = $settingsFile;
            'AssignsFile' = $assignsFile;
            'RunFile' = $runFile;
            'SettingsDir' = $settingsDir
        };
        'Images' = ReadImages $imagesPath;
        'Packages' = ReadPackages $packagesPath;
        'Settings' = $settings;
        'Assigns' = $assigns
    }

    # read kickstart rom hashes
    if (Test-Path -Path $kickstartRomHashesFile)
    {
        $kickstartRomHashes = @()
        $kickstartRomHashes += (Import-Csv -Delimiter ';' $kickstartRomHashesFile)
        $hstwb.KickstartRomHashes = $kickstartRomHashes
    }
    else
    {
        throw ("Kickstart rom data file '{0}' doesn't exist" -f $kickstartRomHashesFile)
    }

    # read workbench adf hashes
    if (Test-Path -Path $workbenchAdfHashesFile)
    {
        $workbenchAdfHashes = @()
        $workbenchAdfHashes += (Import-Csv -Delimiter ';' $workbenchAdfHashesFile)
        $hstwb.WorkbenchAdfHashes = $workbenchAdfHashes
    }
    else
    {
        throw ("Workbench adf data file '{0}' doesn't exist" -f $workbenchAdfHashesFile)
    }

    # upgrade settings and assigns
    UpgradeSettings $hstwb
    UpgradeAssigns $hstwb
        
    # detect user packages
    $hstwb.UserPackages = DetectUserPackages $hstwb
    $hstwb.Emulators = FindEmulators
    
    # find workbench adfs
    FindWorkbenchAdfs $hstwb

    # find kickstart roms
    FindKickstartRoms $hstwb
        
    # update packages, user packages and assigns
    UpdatePackages $hstwb
    UpdateUserPackages $hstwb
    UpdateAssigns $hstwb

    # find best matching kickstart rom set, if kickstart rom set doesn't exist
    if (($hstwb.KickstartRomHashes | Where-Object { $_.Set -like $hstwb.Settings.Kickstart.KickstartRomSet }).Count -eq 0)
    {
        # set new kickstart rom set and save
        $hstwb.Settings.Kickstart.KickstartRomSet = FindBestMatchingKickstartRomSet $hstwb
    }

    # find best matching workbench adf set, if workbench adf set doesn't exist
    if (($hstwb.WorkbenchAdfHashes | Where-Object { $_.Set -eq $hstwb.Settings.Workbench.WorkbenchAdfSet }).Count -eq 0)
    {
        # set new workbench adf set and save
        $hstwb.Settings.Workbench.WorkbenchAdfSet = FindBestMatchingWorkbenchAdfSet $hstwb
    }
    
    # save settings and assigns
    Save $hstwb

    # show main menu
    MainMenu $hstwb
}
catch
{
    $errorFormatingString = "{0} : {1}`n{2}`n" +
    "    + CategoryInfo          : {3}`n" +
    "    + FullyQualifiedErrorId : {4}`n"

    $errorFields = $_.InvocationInfo.MyCommand.Name,
    $_.ErrorDetails.Message,
    $_.InvocationInfo.PositionMessage,
    $_.CategoryInfo.ToString(),
    $_.FullyQualifiedErrorId

    $message = $errorFormatingString -f $errorFields
    $logFile = Join-Path $settingsDir -ChildPath "hstwb_installer.log"
    Add-Content $logFile ("{0} | ERROR | {1}" -f (Get-Date -Format s), $message) -Encoding UTF8
    Write-Host ""
    Write-Error "HstWB Installer Run Failed! $message"
    Write-Host ""
    Write-Host "Press enter to continue"
    Read-Host
}<|MERGE_RESOLUTION|>--- conflicted
+++ resolved
@@ -1,1434 +1,1429 @@
-# HstWB Installer Setup
-# ---------------------
-#
-# Author: Henrik Noerfjand Stengaard
-<<<<<<< HEAD
-# Date:   2018-01-31
-=======
-# Date:   2018-01-30
->>>>>>> c44d13f0
-#
-# A powershell script to setup HstWB Installer run for an Amiga HDF file installation.
-
-
-Param(
-	[Parameter(Mandatory=$true)]
-	[string]$settingsDir
-)
-
-
-Import-Module (Resolve-Path('modules\version.psm1')) -Force
-Import-Module (Resolve-Path('modules\config.psm1')) -Force
-Import-Module (Resolve-Path('modules\dialog.psm1')) -Force
-Import-Module (Resolve-Path('modules\data.psm1')) -Force
-
-
-Add-Type -AssemblyName System.IO.Compression.FileSystem
-Add-Type -AssemblyName System.Windows.Forms
-
-
-# show open file dialog using WinForms
-function OpenFileDialog($title, $directory, $filter)
-{
-    $openFileDialog = New-Object System.Windows.Forms.OpenFileDialog
-    $openFileDialog.initialDirectory = $directory
-    $openFileDialog.Filter = $filter
-    $openFileDialog.FilterIndex = 0
-    $openFileDialog.Multiselect = $false
-    $openFileDialog.Title = $title
-    $result = $openFileDialog.ShowDialog()
-
-    if($result -ne "OK")
-    {
-        return $null
-    }
-
-    return $openFileDialog.FileName
-}
-
-
-# show save file dialog using WinForms
-function SaveFileDialog($title, $directory, $filter)
-{
-    $openFileDialog = New-Object System.Windows.Forms.SaveFileDialog
-    $openFileDialog.initialDirectory = $directory
-    $openFileDialog.Filter = $filter
-    $openFileDialog.FilterIndex = 0
-    $openFileDialog.Title = $title
-    $result = $openFileDialog.ShowDialog()
-
-    if($result -ne "OK")
-    {
-        return $null
-    }
-
-    return $openFileDialog.FileName
-}
-
-
-# show folder browser dialog using WinForms
-function FolderBrowserDialog($title, $directory, $showNewFolderButton)
-{
-    $folderBrowserDialog = New-Object System.Windows.Forms.FolderBrowserDialog
-    $folderBrowserDialog.Description = $title
-    $folderBrowserDialog.SelectedPath = $directory
-    $folderBrowserDialog.ShowNewFolderButton = $showNewFolderButton
-    $result = $folderBrowserDialog.ShowDialog()
-
-    if($result -ne "OK")
-    {
-        return $null
-    }    
-
-    return $folderBrowserDialog.SelectedPath    
-}
-
-
-# confirm dialog
-function ConfirmDialog($title, $message, $icon = 'Asterisk')
-{
-    $result = [System.Windows.Forms.MessageBox]::Show($message, $title, [System.Windows.Forms.MessageBoxButtons]::OKCancel, $icon)
-
-    if($result -eq "OK")
-    {
-        return $true
-    }
-
-    return $false
-}
-
-
-# set title
-function SetTitle($version)
-{
-    $host.ui.RawUI.WindowTitle = "HstWB Installer Setup v{0}" -f $version
-}
-
-
-# menu
-function Menu($hstwb, $title, $options)
-{
-    Clear-Host
-    $versionPadding = new-object System.String('-', ($hstwb.Version.Length + 2))
-    Write-Host ("---------------------{0}" -f $versionPadding) -foregroundcolor "Yellow"
-    Write-Host ("HstWB Installer Setup v{0}" -f $hstwb.Version) -foregroundcolor "Yellow"
-    Write-Host ("---------------------{0}" -f $versionPadding) -foregroundcolor "Yellow"
-    Write-Host ""
-    PrintSettings $hstwb
-    Write-Host ""
-    Write-Host $title -foregroundcolor "Cyan"
-    Write-Host ""
-
-    return EnterChoice "Enter choice" $options
-}
-
-
-# main menu
-function MainMenu($hstwb)
-{
-    do
-    {
-        $choice = Menu $hstwb "Main Menu" @("Configure Image", "Configure Workbench", "Configure Amiga OS 3.9", "Configure Kickstart", "Configure Packages", "Configure User Packages", "Configure Emulator", "Configure Installer", "Run Installer", "Reset Settings", "Exit")
-        switch ($choice)
-        {
-            "Configure Image" { ConfigureImageMenu $hstwb }
-            "Configure Workbench" { ConfigureWorkbenchMenu $hstwb }
-            "Configure Amiga OS 3.9" { ConfigureAmigaOS39Menu $hstwb }
-            "Configure Kickstart" { ConfigureKickstartMenu $hstwb }
-            "Configure Packages" { ConfigurePackagesMenu $hstwb }
-            "Configure User Packages" { ConfigureUserPackagesMenu $hstwb }
-            "Configure Emulator" { ConfigureEmulatorMenu $hstwb }
-            "Configure Installer" { ConfigureInstaller $hstwb }
-            "Run Installer" { RunInstaller $hstwb }
-            "Reset Settings" { ResetSettings $hstwb }
-        }
-    }
-    until ($choice -eq 'Exit')
-}
-
-
-# configure image menu
-function ConfigureImageMenu($hstwb)
-{
-    do
-    {
-        $choice = Menu $hstwb "Configure Image Menu" @("Existing Image Directory", "Create Image Directory From Image Template", "Back") 
-        switch ($choice)
-        {
-            "Existing Image Directory" { ExistingImageDirectory $hstwb }
-            "Create Image Directory From Image Template" { CreateImageDirectoryFromImageTemplateMenu $hstwb }
-        }
-    }
-    until ($choice -eq 'Back')
-}
-
-
-# existing image directory
-function ExistingImageDirectory($hstwb)
-{
-    if ($hstwb.Settings.Image.ImageDir -and (Test-Path -path $hstwb.Settings.Image.ImageDir))
-    {
-        $defaultImageDir = $hstwb.Settings.Image.ImageDir
-    }
-    else
-    {
-        $defaultImageDir = ${Env:USERPROFILE}
-    }
-
-    $newPath = FolderBrowserDialog "Select existing image directory" $path $false
-
-    # return, if newpath is not defined
-    if (!$newPath -or $newPath -eq '')
-    {
-        return
-    }
-
-    # read harddrives uae text file from image file
-    $harddrivesUaeFile = Join-Path -Path $newPath -ChildPath 'harddrives.uae' 
-
-    # return, if harddrives uae text doesn't exist
-    if (!(Test-Path -Path $harddrivesUaeFile))
-    {
-        Write-Error ("Image directory '{0}' doesn't contain harddrives.uae file!" -f $newPath)
-        Write-Host ""
-        Write-Host "Press enter to continue"
-        Read-Host
-        return
-    }
-
-    # read harddrives uae text
-    $harddrivesUaeText = Get-Content -Path $harddrivesUaeFile -Raw
-
-    # get harddrives from harddrives uae text
-    $harddrives = @()
-    $harddrivesUaeText -split "`r`n" | ForEach-Object { $_ | Select-String -Pattern '^uaehf\d+=(hdf|dir),[^,]*,([^,]*)' -AllMatches | ForEach-Object { $_.Matches } | ForEach-Object { $harddrives += @{ "Type" = $_.Groups[1].Value.Trim(); "Path" = $_.Groups[2].Value.Trim() } } }
-
-    # return, if harddrives uae file doesn't contain uaehf lines
-    if ($harddrives.Count -eq 0)
-    {
-        Write-Error ("Image directory '{0}' harddrives.uae doesn't contain uaehf lines!" -f $newPath)
-        Write-Host ""
-        Write-Host "Press enter to continue"
-        Read-Host
-        return
-    }
-
-    # return, if harddrives uae file contains invalid uaehf lines
-    if (($harddrives | Where-Object { ($_.Type -and $_.Type -eq '') -or ($_.Path -and $_.Path -eq '') }).Count -gt 0)
-    {
-        Write-Error ("Image directory '{0}' harddrives.uae has invalid 'uaehf' lines!" -f $newPath)
-        Write-Host ""
-        Write-Host "Press enter to continue"
-        Read-Host
-        return
-    }
-
-    # check, if image has large harddrives
-    $largeHarddrivesPresent = $false
-    foreach($harddrive in ($harddrives | Where-Object { $_.Type -match 'hdf' }))
-    {
-        # get harddrive path
-        $harddrivePath = $harddrive.Path -replace '.+:([^:]+)$', '$1'
-        $harddrivePath = $harddrivePath.Replace('[$ImageDir]', $newPath)
-        $harddrivePath = $harddrivePath.Replace('[$ImageDirEscaped]', $newPath)
-        $harddrivePath = $harddrivePath -replace '\\+', '\' -replace '"', ''
-
-        # return, if hdf file doesn't exist
-        if (!(Test-Path -Path $harddrivePath))
-        {
-            Write-Error ("Image directory '{0}' doesn't contain HDF file '{1}'!" -f $newPath, $harddrivePath)
-            Write-Host ""
-            Write-Host "Press enter to continue"
-            Read-Host
-            return
-        }
-
-        # get hdf filename
-        $hdfItem = Get-Item $harddrivePath
-
-        # show large harddrive warning, if image has a hdf file larger than 4GB
-        if ($hdfItem.Length -gt 4000000000)
-        {
-            $largeHarddrivesPresent = $true
-        }
-    }
-
-
-    # show large harddrive warning, if image has large harddrives
-    if ($largeHarddrivesPresent)
-    {
-        $confirm = ConfirmDialog "Large harddrive" ("Image directory '{0}' uses harddrive(s) larger than 4GB and might become corrupt depending on scsi.device and filesystem used.`r`n`r`nIt's recommended to use tools to check and repair harddrive integrity, e.g. pfsdoctor for partitions with PFS\3 filesystem.`r`n`r`nDo you want to use the image?" -f $newPath)
-        if (!$confirm)
-        {
-            return
-        }
-    }
-
-    #
-    $hstwb.Settings.Image.ImageDir = $newPath
-    Save $hstwb
-}
-
-
-# create image directory menu
-function CreateImageDirectoryFromImageTemplateMenu($hstwb)
-{
-    $toNatural = { [regex]::Replace($_, '\d+', { $args[0].Value.PadLeft(20) }) }
-
-    $imageTemplateOptions = @()
-    $imageTemplateOptions += $hstwb.Images.keys | Sort-Object $toNatural
-    $imageTemplateOptions += "Back"
-    
-
-    # create image directory from image template
-    $choice = Menu $hstwb "Create Image Directory From Image Template Menu" $imageTemplateOptions
-
-    if ($choice -eq 'Back')
-    {
-        return
-    }
-
-    # get image file
-    $imageFile = $hstwb.Images.Get_Item($choice)
-
-
-    # read harddrives uae text file from image file
-    $harddrivesUaeText = ReadZipEntryTextFile $imageFile 'harddrives\.uae$'
-
-    # return, if harddrives uae text doesn't exist
-    if (!$harddrivesUaeText)
-    {
-        Write-Error ("Image file '$imageFile' doesn't contain harddrives.uae file!")
-        Write-Host ""
-        Write-Host "Press enter to continue"
-        Read-Host
-        return
-    }
-
-
-    # get harddrives from harddrives uae text
-    $harddrives = @()
-    $harddrivesUaeText -split "`r`n" | ForEach-Object { $_ | Select-String -Pattern '^uaehf\d+=(hdf|dir),[^,]*,([^,]*)' -AllMatches | ForEach-Object { $_.Matches } | ForEach-Object { $harddrives += @{ "Type" = $_.Groups[1].Value.Trim(); "Path" = $_.Groups[2].Value.Trim() } } }
-
-    # return, if harddrives uae file doesn't contain uaehf lines
-    if ($harddrives.Count -eq 0)
-    {
-        Write-Error ("Image file '$imageFile' harddrives.uae doesn't contain uaehf lines!")
-        Write-Host ""
-        Write-Host "Press enter to continue"
-        Read-Host
-        return
-    }
-
-    # return, if harddrives uae file contains invalid uaehf lines
-    if (($harddrives | Where-Object { ($_.Type -and $_.Type -eq '') -or ($_.Path -and $_.Path -eq '') }).Count -gt 0)
-    {
-        Write-Error ("Image file '$imageFile' harddrives.uae has invalid 'uaehf' lines!")
-        Write-Host ""
-        Write-Host "Press enter to continue"
-        Read-Host
-        return
-    }
-
-
-    # check, if image has large harddrives
-    $largeHarddrivesPresent = $false
-    foreach($harddrive in ($harddrives | Where-Object { $_.Type -match 'hdf' }))
-    {
-        # get harddrive path
-        $harddrivePath = $harddrive.Path -replace '.+:([^:]+)$', '$1'
-        $harddrivePath = $harddrivePath.Replace('[$ImageDir]', $newImageDirectoryPath)
-        $harddrivePath = $harddrivePath.Replace('[$ImageDirEscaped]', $newImageDirectoryPath)
-        $harddrivePath = $harddrivePath -replace '\\+', '\' -replace '"', ''
-
-        # get hdf filename
-        $hdfFileName = Split-Path $harddrivePath -Leaf
-
-        # open image file and get hdf zip entry matching hdf filename
-        $zip = [System.IO.Compression.ZipFile]::Open($imageFile,"Read")
-        $hdfZipEntry = $zip.Entries | Where-Object { $_.FullName -like ('*' + $hdfFileName + '*') }
-
-        # return, if image file doesn't contain hdf filename
-        if (!$hdfZipEntry)
-        {
-            $zip.Dispose()
-            Write-Error ("Image file '" + $imageFile + "' doesn't contain HDF file '$hdfFileName'!")
-            Write-Host ""
-            Write-Host "Press enter to continue"
-            return
-        }
-
-        # show large harddrive warning, if image has a hdf file larger than 4GB
-        if ($hdfZipEntry.Length -gt 4000000000)
-        {
-            $largeHarddrivesPresent = $true
-        }
-
-        # close image file
-        $zip.Dispose()
-    }
-
-
-    # show large harddrive warning, if image has large harddrives
-    if ($largeHarddrivesPresent)
-    {
-        $confirm = ConfirmDialog 'Large harddrive' ("Image '{0}' uses harddrive(s) larger than 4GB and might become corrupt depending on scsi.device and filesystem used.`r`n`r`nIt's recommended to use tools to check and repair harddrive integrity, e.g. pfsdoctor for partitions with PFS\3 filesystem.`r`n`r`nDo you want to use the image?" -f $choice) 'Warning'
-        if (!$confirm)
-        {
-            return
-        }
-    }
-
-
-    # default image dir
-    if ($hstwb.Settings.Image.ImageDir)
-    {
-        $defaultImageDir = $hstwb.Settings.Image.ImageDir
-    }
-    else
-    {
-        $defaultImageDir = ${Env:USERPROFILE}
-    }
-
-
-    # select new image directory
-    $newImageDirectoryPath = FolderBrowserDialog "Select new image directory for '$choice'" $defaultImageDir $true
-
-    # return, if new image directory path is null
-    if ($newImageDirectoryPath -eq $null)
-    {
-        return
-    }
-
-
-    # return, if no write permission
-    try 
-    {
-        $tempFile = Join-Path $newImageDirectoryPath -ChildPath "__test__"
-        [System.IO.File]::OpenWrite($tempFile).Close()
-        Remove-Item -Path $tempFile -Force
-    }
-    catch
-    {
-        Write-Error ("Failed writing to new image directory '" + $newImageDirectoryPath + "'. No write permission!")
-        Write-Host ""
-        Write-Host "Press enter to continue"
-        Read-Host
-        return
-    }
-
-
-
-
-    # harddrives uae file
-    $harddrivesUaeFile = Join-Path $newImageDirectoryPath -ChildPath "harddrives.uae"
-
-    # confirm overwrite, if harddrives.uae already exists in new image directory path
-    if (Test-Path -Path $harddrivesUaeFile)
-    {
-        $confirm = ConfirmDialog "Overwrite files" ("Image directory '" + $newImageDirectoryPath + "' already contains harddrives.uae and image files.`r`n`r`nDo you want to overwrite files?")
-        if (!$confirm)
-        {
-            return
-        }
-    }
-
-
-    # write harddrives.uae to new image directory path
-    [System.IO.File]::WriteAllText($harddrivesUaeFile, $harddrivesUaeText)
-
-
-    Write-Host ""
-
-
-    # prepare harddrives
-    foreach($harddrive in $harddrives)
-    {
-        # get harddrive path
-        $harddrivePath = $harddrive.Path -replace '.+:([^:]+)$', '$1'
-        $harddrivePath = $harddrivePath.Replace('[$ImageDir]', $newImageDirectoryPath)
-        $harddrivePath = $harddrivePath.Replace('[$ImageDirEscaped]', $newImageDirectoryPath)
-        $harddrivePath = $harddrivePath -replace '\\+', '\' -replace '"', ''
-
-
-        # extract hdf or create dir harddrive
-        switch ($harddrive.Type)
-        {
-            "hdf"
-            {
-                # get hdf filename
-                $hdfFileName = [System.IO.Path]::GetFileName($harddrivePath)
-
-                # open image file and get hdf zip entry matching hdf filename
-                $zip = [System.IO.Compression.ZipFile]::Open($imageFile,"Read")
-                $hdfZipEntry = $zip.Entries | Where-Object { $_.FullName -like ('*' + $hdfFileName + '*') }
-
-                # return, if image file doesn't contain hdf filename
-                if (!$hdfZipEntry)
-                {
-                    $zip.Dispose()
-                    Write-Error ("Image file '" + $imageFile + "' doesn't contain HDF file '$hdfFileName'!")
-                    Write-Host ""
-                    Write-Host "Press enter to continue"
-                    return
-                }
-
-                # extract hdf zip entry to harddrive path
-                Write-Host "Extracting hdf file '$hdfFileName' to '$harddrivePath'..." 
-                [System.IO.Compression.ZipFileExtensions]::ExtractToFile($hdfZipEntry, $harddrivePath, $true);
-                Write-Host "Done."
-                $zip.Dispose()
-            }
-            "dir"
-            {
-                Write-Host "Creating hdf directory '$harddrivePath'..." 
-
-                # create harddrive path, if it doesn't exist
-                if(!(test-path -path $harddrivePath))
-                {
-                    mkdir $harddrivePath | Out-Null
-                }
-
-                Write-Host "Done."
-            }
-        }
-    }
-
-
-    # save settings
-    $hstwb.Settings.Image.ImageDir = $newImageDirectoryPath
-    Save $hstwb
-
-
-    # wait 5 seconds
-    Write-Host ""
-    Write-Host "Press enter to continue"
-    Read-Host
-}
-
-
-# configure workbench menu
-function ConfigureWorkbenchMenu($hstwb)
-{
-    do
-    {
-        $choice = Menu $hstwb "Configure Workbench Menu" @("Switch Install Workbench", "Change Workbench Adf Dir", "Select Workbench Adf Set", "Back") 
-        switch ($choice)
-        {
-            "Switch Install Workbench" { SwitchInstallWorkbench $hstwb }
-            "Change Workbench Adf Dir" { ChangeWorkbenchAdfDir $hstwb }
-            "Select Workbench Adf Set" { SelectWorkbenchAdfSet $hstwb }
-        }
-    }
-    until ($choice -eq 'Back')
-}
-
-
-# switch install workbench
-function SwitchInstallWorkbench($hstwb)
-{
-    if ($hstwb.Settings.Workbench.InstallWorkbench -eq 'Yes')
-    {
-        $hstwb.Settings.Workbench.InstallWorkbench = 'No'
-    }
-    else
-    {
-        $hstwb.Settings.Workbench.InstallWorkbench = 'Yes'
-    }
-    Save $hstwb
-}
-
-
-# change workbench adf dir
-function ChangeWorkbenchAdfDir($hstwb)
-{
-    $amigaForeverDataPath = ${Env:AMIGAFOREVERDATA}
-    if ($amigaForeverDataPath)
-    {
-        $defaultWorkbenchAdfPath = Join-Path $amigaForeverDataPath -ChildPath "Shared\adf"
-    }
-    else
-    {
-        $defaultWorkbenchAdfPath = ${Env:USERPROFILE}
-    }
-
-    $path = if (!$hstwb.Settings.Workbench.WorkbenchAdfDir) { $defaultWorkbenchAdfPath } else { $hstwb.Settings.Workbench.WorkbenchAdfDir }
-    $newWorkbenchAdfDir = FolderBrowserDialog "Select Workbench Adf Directory" $path $false
-
-    if ($newWorkbenchAdfDir -and $newWorkbenchAdfDir -ne '')
-    {
-        # set new workbench adf dir
-        $hstwb.Settings.Workbench.WorkbenchAdfDir = $newWorkbenchAdfDir
-
-        # set new workbench adf set and save
-        $hstwb.Settings.Workbench.WorkbenchAdfSet = FindBestMatchingWorkbenchAdfSet $hstwb
-        Save $hstwb
-    }
-}
-
-
-# select workbench adf set
-function SelectWorkbenchAdfSet($hstwb)
-{
-    # get workbench name padding
-    $workbenchNamePadding = ($hstwb.WorkbenchAdfHashes | ForEach-Object { $_.Name } | Sort-Object @{expression={$_.Length};Ascending=$false} | Select-Object -First 1).Length
-
-    # get workbench rom sets
-    $workbenchAdfSets = $hstwb.WorkbenchAdfHashes | ForEach-Object { $_.Set } | Sort-Object | Get-Unique
-
-    foreach($workbenchAdfSet in $workbenchAdfSets)
-    {
-        # get workbench adf set hashes
-        $workbenchAdfSetHashes = @()
-        $workbenchAdfSetHashes += $hstwb.WorkbenchAdfHashes | Where-Object { $_.Set -eq $workbenchAdfSet }
-
-        $workbenchAdfSetFiles = @()
-        $workbenchAdfSetFiles += $workbenchAdfSetHashes | Where-Object { $_.File }
-        $workbenchAdfSetComplete = ($workbenchAdfSetFiles.Count -eq $workbenchAdfSetHashes.Count)
-        
-        Write-Host ""
-        if ($workbenchAdfSetComplete)
-        {
-            Write-Host ("'{0}' ({1}/{2})" -f $workbenchAdfSet, $workbenchAdfSetFiles.Count, $workbenchAdfSetHashes.Count) -ForegroundColor "Green"
-        }
-        else
-        {
-            Write-Host ("'{0}' ({1}/{2})" -f $workbenchAdfSet, $workbenchAdfSetFiles.Count, $workbenchAdfSetHashes.Count) -ForegroundColor "Yellow"
-        }
-
-        foreach($workbenchAdfSetHash in $workbenchAdfSetHashes)
-        {
-            Write-Host (("  {0,-" + $workbenchNamePadding + "} : ") -f $workbenchAdfSetHash.Name) -NoNewline -foregroundcolor "Gray"
-            if ($workbenchAdfSetHash.File)
-            {
-                Write-Host ("'" + $workbenchAdfSetHash.File + "'") -foregroundcolor "Green"
-            }
-            else
-            {
-                Write-Host "Not found!" -foregroundcolor "Red"
-            }
-        }
-    }
-
-    Write-Host ""
-    $choise = EnterChoice "Enter Workbench Adf Set" ($workbenchAdfSets += "Back")
-
-    if ($choise -ne 'Back')
-    {
-        $hstwb.Settings.Workbench.WorkbenchAdfSet = $choise
-        Save $hstwb
-    }
-}
-
-
-# configure amiga os 3.9 menu
-function ConfigureAmigaOS39Menu($hstwb)
-{
-    do
-    {
-        $choice = Menu $hstwb "Configure Amiga OS 3.9 Menu" @("Switch Install Amiga OS 3.9", "Switch Install Boing Bags", "Change Amiga OS 3.9 Iso File", "Back") 
-        switch ($choice)
-        {
-            "Switch Install Amiga OS 3.9" { SwitchInstallAmigaOS39 $hstwb }
-            "Switch Install Boing Bags" { SwitchInstallBoingBags $hstwb }
-            "Change Amiga OS 3.9 Iso File" { ChangeAmigaOS39IsoFile $hstwb }
-        }
-    }
-    until ($choice -eq 'Back')
-
-}
-
-
-# switch install amiga os 3.9
-function SwitchInstallAmigaOS39($hstwb)
-{
-    if ($hstwb.Settings.AmigaOS39.InstallAmigaOS39 -eq 'Yes')
-    {
-        $hstwb.Settings.AmigaOS39.InstallAmigaOS39 = 'No'
-    }
-    else
-    {
-        $hstwb.Settings.AmigaOS39.InstallAmigaOS39 = 'Yes'
-        $hstwb.Settings.AmigaOS39.InstallBoingBags = 'Yes'
-    }
-    Save $hstwb
-}
-
-
-# switch install boing bags
-function SwitchInstallBoingBags($hstwb)
-{
-    if ($hstwb.Settings.AmigaOS39.InstallBoingBags -eq 'Yes')
-    {
-        $hstwb.Settings.AmigaOS39.InstallBoingBags = 'No'
-    }
-    else
-    {
-        $hstwb.Settings.AmigaOS39.InstallBoingBags = 'Yes'
-    }
-    Save $hstwb
-}
-
-
-# change amiga os 3.9 iso file
-function ChangeAmigaOS39IsoFile($hstwb)
-{
-    $path = if (!$hstwb.Settings.AmigaOS39.AmigaOS39IsoFile) { ${Env:USERPROFILE} } else { $hstwb.Settings.AmigaOS39.AmigaOS39IsoFile }
-    $newPath = OpenFileDialog "Select Amiga OS 3.9 iso file" $path "Iso Files|*.iso|All Files|*.*"
-
-    if ($newPath -and $newPath -ne '')
-    {
-        $hstwb.Settings.AmigaOS39.AmigaOS39IsoFile = $newPath
-        Save $hstwb
-    }
-}
-
-
-# configure kickstart menu
-function ConfigureKickstartMenu($hstwb)
-{
-    do
-    {
-        $choice = Menu $hstwb "Configure Kickstart Menu" @("Switch Install Kickstart", "Change Kickstart Rom Dir", "Select Kickstart Rom Set", "Back") 
-        switch ($choice)
-        {
-            "Switch Install Kickstart" { SwitchInstallKickstart $hstwb }
-            "Change Kickstart Rom Dir" { ChangeKickstartRomDir $hstwb }
-            "Select Kickstart Rom Set" { SelectKickstartRomSet $hstwb }
-        }
-    }
-    until ($choice -eq 'Back')
-}
-
-
-# switch install kickstart
-function SwitchInstallKickstart($hstwb)
-{
-    if ($hstwb.Settings.Kickstart.InstallKickstart -eq 'Yes')
-    {
-        $hstwb.Settings.Kickstart.InstallKickstart = 'No'
-    }
-    else
-    {
-        $hstwb.Settings.Kickstart.InstallKickstart = 'Yes'
-    }
-    Save $hstwb
-}
-
-
-# change kickstart rom dir
-function ChangeKickstartRomDir($hstwb)
-{
-    $amigaForeverDataPath = ${Env:AMIGAFOREVERDATA}
-    if ($amigaForeverDataPath)
-    {
-        $defaultKickstartRomDir = Join-Path $amigaForeverDataPath -ChildPath "Shared\rom"
-    }
-    else
-    {
-        $defaultKickstartRomDir = ${Env:USERPROFILE}
-    }
-
-    $path = if (!$hstwb.Settings.Kickstart.KickstartRomDir) { $defaultKickstartRomDir } else { $hstwb.Settings.Kickstart.KickstartRomDir }
-    $newKickstartRomDir = FolderBrowserDialog "Select Kickstart Rom Directory" $path $false
-
-    if ($newKickstartRomDir -and $newKickstartRomDir -ne '')
-    {
-        # set new kickstart rom dir
-        $hstwb.Settings.Kickstart.KickstartRomDir = $newKickstartRomDir
-        
-        # set new kickstart rom set and save
-        $hstwb.Settings.Kickstart.KickstartRomSet = FindBestMatchingKickstartRomSet $hstwb
-        Save $hstwb
-    }
-}
-
-
-# select kickstart rom path
-function SelectKickstartRomSet($hstwb)
-{
-    # get kickstart name padding
-    $kickstartNamePadding = ($hstwb.KickstartRomHashes | ForEach-Object { $_.Name } | Sort-Object @{expression={$_.Length};Ascending=$false} | Select-Object -First 1).Length
-
-    # get kickstart rom sets
-    $kickstartRomSets = $hstwb.KickstartRomHashes | ForEach-Object { $_.Set } | Sort-Object | Get-Unique
-
-    foreach($kickstartRomSet in $kickstartRomSets)
-    {
-        # get kickstart rom set hashes
-        $kickstartRomSetHashes = $hstwb.KickstartRomHashes | Where-Object { $_.Set -eq $kickstartRomSet }
-        
-        $kickstartRomSetFiles = @()
-        $kickstartRomSetFiles += $kickstartRomSetHashes | Where-Object { $_.File }
-        $kickstartRomSetComplete = ($kickstartRomSetFiles.Count -eq $kickstartRomSetHashes.Count)
-
-        Write-Host ""
-        if ($kickstartRomSetComplete)
-        {
-            Write-Host ("'{0}' ({1}/{2})" -f $kickstartRomSet, $kickstartRomSetFiles.Count, $kickstartRomSetHashes.Count) -ForegroundColor "Green"
-        }
-        else
-        {
-            Write-Host ("'{0}' ({1}/{2})" -f $kickstartRomSet, $kickstartRomSetFiles.Count, $kickstartRomSetHashes.Count) -ForegroundColor "Yellow"
-        }
-
-        foreach($kickstartRomSetHash in $kickstartRomSetHashes)
-        {
-            Write-Host (("  {0,-" + $kickstartNamePadding + "} : ") -f $kickstartRomSetHash.Name) -NoNewline -foregroundcolor "Gray"
-            if ($kickstartRomSetHash.File)
-            {
-                Write-Host ("'" + $kickstartRomSetHash.File + "'") -foregroundcolor "Green"
-            }
-            else
-            {
-                Write-Host "Not found!" -foregroundcolor "Red"
-            }
-        }
-    }
-
-    Write-Host ""
-    $choise = EnterChoice "Enter Kickstart Rom Set" ($kickstartRomSets += "Back")
-
-    if ($choise -ne 'Back')
-    {
-        $hstwb.Settings.Kickstart.KickstartRomSet = $choise
-        Save $hstwb
-    }
-}
-
-
-# configure user packages menu
-function ConfigurePackagesMenu($hstwb)
-{
-    do
-    {
-        $choice = Menu $hstwb "Configure Packages Menu" @("Select Packages Menu", "Back") 
-        switch ($choice)
-        {
-            "Select Packages Menu" { SelectPackagesMenu $hstwb }
-        }
-    }
-    until ($choice -eq 'Back')
-}
-
-
-# select packages menu
-function SelectPackagesMenu($hstwb)
-{
-    $packageNames = @()
-    $packageNames += SortPackageNames $hstwb | ForEach-Object { $_.ToLower() }
-
-    # get install packages
-    $installPackages = @{}
-    foreach($installPackageKey in ($hstwb.Settings.Packages.Keys | Where-Object { $_ -match 'InstallPackage\d+' }))
-    {
-        $installPackages.Set_Item($hstwb.Settings.Packages.Get_Item($installPackageKey.ToLower()), $true)
-    }
-
-    # build available and install packages indexes
-    $packageNamesFormattedMap = @{}
-    $packageNamesMap = @{}
-    $installPackagesMap = @{}
-    $dependencyPackageNamesIndex = @{}
-
-    foreach ($packageName in $packageNames)
-    {
-        $package = $hstwb.Packages.Get_Item($packageName).Latest
-
-        $hasDependenciesIndicator = if ($package.PackageDependencies.Count -gt 0) { ' (*)' } else { '' }
-        
-        $packageNameFormatted = "{0}{1}" -f $package.PackageFullName, $hasDependenciesIndicator
-
-        $packageNamesFormattedMap.Set_Item($packageNameFormatted, $packageName)
-        $packageNamesMap.Set_Item($packageName, $packageNameFormatted)
-        $installPackagesMap.Set_Item($packageName, $package.Package.Name)
-
-        foreach($dependencyPackageName in $package.PackageDependencies)
-        {
-            if ($dependencyPackageNamesIndex.ContainsKey($dependencyPackageName))
-            {
-                $dependencyPackageNames = $dependencyPackageNamesIndex.Get_Item($dependencyPackageName)
-            }
-            else
-            {
-                $dependencyPackageNames = @()
-            }
-
-            $dependencyPackageNames += $packageName
-
-            $dependencyPackageNamesIndex.Set_Item($dependencyPackageName, $dependencyPackageNames)
-        }
-    }
-
-    do
-    {
-        # build package options
-        $packageOptions = @('Select all', 'Deselect all')
-        $packageOptions += $packageNames | ForEach-Object { if ($installPackages.ContainsKey($_)) { ("- " + $packageNamesMap.Get_Item($_)) } else { ("+ " + $packageNamesMap.Get_Item($_)) } }
-        $packageOptions += "Back"
-
-        $choice = Menu $hstwb "Select Packages Menu" $packageOptions
-
-        $addPackageNames = @()
-        $removePackageNames = @()
-        
-        if ($choice -eq 'Select all')
-        {
-            $addPackageNames += $hstwb.Packages.Keys
-        }
-        elseif ($choice -eq 'Deselect all')
-        {
-            $removePackageNames += $installPackages.Keys
-        }
-        elseif ($choice -ne 'Back')
-        {
-            $packageNameFormatted = $choice -replace '^(\+|\-) ', ''
-            $packageName = $packageNamesFormattedMap.Get_Item($packageNameFormatted)
-
-            # deselect package, if it's already selected. otherwise deselect package
-            if ($installPackages.ContainsKey($packageName))
-            {
-                $deselectPackage = $true
-
-                # show package dependency warning, if package has dependencies
-                if ($dependencyPackageNamesIndex.ContainsKey($packageName))
-                {
-                    # get package
-                    $package = $hstwb.Packages.Get_Item($packageName).Latest
-
-                    # list selected package names that has dependencies to package
-                    $dependencyPackageNames = @()
-                    $dependencyPackageNames += $dependencyPackageNamesIndex.Get_Item($packageName) | Where-Object { $installPackages.ContainsKey($_) } | Foreach-Object { $hstwb.Packages.Get_Item($_).Latest.Package.Name }
-
-                    # show package dependency warning
-                    if (!(ConfirmDialog "Package dependency warning" ("Warning! Package(s) '{0}' has a dependency to '{1}' and deselecting it may cause issues when installing packages.`r`n`r`nAre you sure you want to deselect package '{1}'?" -f ($dependencyPackageNames -join ', '), $package.Package.Name)))
-                    {
-                        $deselectPackage = $false
-                    }
-                }
-
-                if ($deselectPackage)
-                {
-                    $removePackageNames += $packageName
-                }
-            }
-            else
-            {
-                $addPackageNames += $packageName
-            }         
-        }
-
-        
-        if ($removePackageNames.Count -gt 0)
-        {
-            foreach($packageName in $removePackageNames)
-            {
-                if (!$installPackages.ContainsKey($packageName))
-                {
-                    continue
-                }
-
-                # get package
-                $package = $hstwb.Packages.Get_Item($packageName).Latest
-            
-                $installPackages.Remove($packageName)
-                
-                $packageAssignsKey = $hstwb.Assigns.Keys | Where-Object { $_ -like ('*{0}*' -f $package.Package.Name) } | Select-Object -First 1
-
-                if ($packageAssignsKey)
-                {
-                    $hstwb.Assigns.Remove($packageAssignsKey)
-                }
-            }
-        }
-
-
-        if ($addPackageNames.Count -gt 0)
-        {
-            foreach($packageName in $addPackageNames)
-            {
-                if ($installPackages.ContainsKey($packageName))
-                {
-                    continue
-                }
-
-                # get package
-                $package = $hstwb.Packages.Get_Item($packageName).Latest
-
-                $selectedPackageNames = @()
-                
-                if ($package.PackageDependencies.Count -gt 0)
-                {
-                    $selectedPackageNames += GetDependencyPackageNames $hstwb $package
-                }
-
-                $selectedPackageNames += $packageName
-
-                foreach($selectedPackageName in $selectedPackageNames)
-                {
-                    if ($installPackages.ContainsKey($selectedPackageName))
-                    {
-                        continue
-                    }
-
-                    $installPackages.Set_Item($selectedPackageName, $true)
-
-                    # get selected package
-                    $selectedPackage = $hstwb.Packages.Get_Item($selectedPackageName).Latest
-            
-                    if ($selectedPackage.Package.DefaultAssigns)
-                    {
-                        $hstwb.Assigns.Set_Item($package.Package.Name, $selectedPackage.Package.DefaultAssigns)
-                    }
-                }
-            }
-        }
-
-        if ($addPackageNames.Count -gt 0 -or $removePackageNames -gt 0)
-        {
-            # remove install packages from packages
-            foreach($installPackageKey in ($hstwb.Settings.Packages.Keys | Where-Object { $_ -match 'InstallPackage\d+' }))
-            {
-                $hstwb.Settings.Packages.Remove($installPackageKey)
-            }
-
-            # build and set new install packages
-            $newInstallPackages = @()
-            $newInstallPackages += $packageNames | Where-Object { $installPackages.ContainsKey($_) } | Foreach-Object { $installPackagesMap.Get_Item($_) }
-
-            # add install packages to packages
-            for($i = 0; $i -lt $newInstallPackages.Count; $i++)
-            {
-                $hstwb.Settings.Packages.Set_Item(("InstallPackage{0}" -f ($i + 1)), $newInstallPackages[$i])
-            }
-
-            Save $hstwb            
-        }
-    }
-    until ($choice -eq 'Back')
-}
-
-
-# configure user packages menu
-function ConfigureUserPackagesMenu($hstwb)
-{
-    do
-    {
-        $choice = Menu $hstwb "Configure User Packages Menu" @("Change User Packages Dir", "Select User Packages Menu", "Back") 
-        switch ($choice)
-        {
-            "Change User Packages Dir" { ChangeUserPackagesDir $hstwb }
-            "Select User Packages Menu" { SelectUserPackagesMenu $hstwb }
-        }
-    }
-    until ($choice -eq 'Back')
-}
-
-
-# change user packages dir
-function ChangeUserPackagesDir($hstwb)
-{
-    $path = if (!$hstwb.Settings.UserPackages.UserPackagesDir) { ${Env:USERPROFILE} } else { $hstwb.Settings.UserPackages.UserPackagesDir }
-    $newPath = FolderBrowserDialog "Select User Packages Directory" $path $false
-
-    if ($newPath -and $newPath -ne '')
-    {
-        $hstwb.Settings.UserPackages.UserPackagesDir = $newPath
-
-        foreach($installUserPackageKey in ($hstwb.Settings.UserPackages.Keys | Where-Object { $_ -match 'InstallUserPackage\d+' }))
-        {
-            $hstwb.Settings.UserPackages.Remove($installUserPackageKey)
-        }
-
-        Save $hstwb
-
-        $hstwb.UserPackages = DetectUserPackages $hstwb
-    }
-}
-
-
-# select user packages menu
-function SelectUserPackagesMenu($hstwb)
-{
-    # get user packages
-    $userPackageNames = $hstwb.UserPackages.keys | Sort-Object @{expression={$_};Ascending=$true}
-
-    # get install packages
-    $installUserPackages = @{}
-    foreach($installUserPackageKey in ($hstwb.Settings.UserPackages.Keys | Where-Object { $_ -match 'InstallUserPackage\d+' }))
-    {
-        $installUserPackages.Set_Item($hstwb.Settings.UserPackages.Get_Item($installUserPackageKey.ToLower()), $true)
-    }
-
-    # build user package names maps
-    $userPackageNamesFormattedMap = @{}
-    $userPackageNamesMap = @{}
-    foreach ($userPackageName in $userPackageNames)
-    {
-        $userPackage = $hstwb.UserPackages.Get_Item($userPackageName)
-
-        $userPackageNamesFormattedMap.Set_Item($userPackage.Name, $userPackageName)
-        $userPackageNamesMap.Set_Item($userPackageName, $userPackage.Name)
-    }
-
-    do
-    {
-        # build user package options
-        $userPackageOptions = @('Select all', 'Deselect all')
-        $userPackageOptions += $userPackageNames | ForEach-Object { if ($installUserPackages.ContainsKey($_)) { ("- " + $userPackageNamesMap.Get_Item($_)) } else { ("+ " + $userPackageNamesMap.Get_Item($_)) } }
-        $userPackageOptions += "Back"
-
-        $choice = Menu $hstwb "Select User Packages Menu" $userPackageOptions
-
-
-        $addUserPackageNames = @()
-        $removeUserPackageNames = @()
-        
-        if ($choice -eq 'Select all')
-        {
-            $addUserPackageNames += $hstwb.UserPackages.Keys
-        }
-        elseif ($choice -eq 'Deselect all')
-        {
-            $removeUserPackageNames += $installUserPackages.Keys
-        }
-        elseif ($choice -ne 'Back')
-        {
-            $userPackageNameFormatted = $choice -replace '^(\+|\-) ', ''
-            $userPackageName = $userPackageNamesFormattedMap.Get_Item($userPackageNameFormatted)
-
-            # remove user package, if user package exists in install userpackages. otherwise, add user package to install user packages
-            if ($installUserPackages.ContainsKey($userPackageName))
-            {
-                $removeUserPackageNames += $userPackageName
-            }
-            else
-            {
-                $addUserPackageNames += $userPackageName
-            }
-        }
-
-        if ($addUserPackageNames.Count -gt 0)
-        {
-            foreach($userPackageName in $addUserPackageNames)
-            {
-                if ($installUserPackages.ContainsKey($userPackageName))
-                {
-                    continue
-                }
-    
-                $installUserPackages.Set_Item($userPackageName, $true)
-            }
-        }
-
-        if ($removeUserPackageNames.Count -gt 0)
-        {
-            foreach($userPackageName in $removeUserPackageNames)
-            {
-                if (!$installUserPackages.ContainsKey($userPackageName))
-                {
-                    continue
-                }
-    
-                $installUserPackages.Remove($userPackageName)
-            }
-        }
-
-        if ($addUserPackageNames.Count -gt 0 -or $removeUserPackageNames -gt 0)
-        {
-            # remove install user packages from user packages
-            foreach($installUserPackageKey in ($hstwb.Settings.UserPackages.Keys | Where-Object { $_ -match 'InstallUserPackage\d+' }))
-            {
-                $hstwb.Settings.UserPackages.Remove($installUserPackageKey)
-            }
-            
-            # build and set new install user packages
-            $newInstallUserPackages = @()
-            $newInstallUserPackages += $installUserPackages.keys | ForEach-Object { $userPackageNamesMap.Get_Item($_) } | Sort-Object @{expression={$_};Ascending=$true}
-
-            # add install user packages to user packages
-            for($i = 0; $i -lt $newInstallUserPackages.Count; $i++)
-            {
-                $hstwb.Settings.UserPackages.Set_Item(("InstallUserPackage{0}" -f ($i + 1)), $newInstallUserPackages[$i])
-            }
-            
-            Save $hstwb
-        }
-    }
-    until ($choice -eq 'Back')
-}
-
-
-# configure emulator menu
-function ConfigureEmulatorMenu($hstwb)
-{
-    do
-    {
-        $choice = Menu $hstwb 'Configure Emulator Menu' @('Select Emulator Menu', 'Back')
-        switch ($choice)
-        {
-            'Select Emulator Menu' { SelectEmulatorMenu $hstwb }
-        }
-    }
-    until ($choice -eq 'Back')
-}
-
-
-# select emulator menu
-function SelectEmulatorMenu($hstwb)
-{
-    $emulators = @{}
-    $hstwb.Emulators | ForEach-Object { $emulators.Set_Item(('{0} ({1})' -f $_.Name,$_.File), $_.File ) }
-    
-    $toNatural = { [regex]::Replace($_, '\d+', { $args[0].Value.PadLeft(20) }) }
-    
-    $options = @()
-    $options += $emulators.Keys | Sort-Object $toNatural
-    $options += 'Custom, select emulator .exe file'
-    $options += 'Back'
-    
-    $choice = Menu $hstwb "Select Emulator Menu" $options 
-
-    if ($choice -eq 'Custom, select emulator .exe file')
-    {
-        SelectEmulatorExeFile $hstwb
-    }
-    elseif ($choice -ne 'Back')
-    {
-        $hstwb.Settings.Emulator.EmulatorFile = $emulators[$choice]
-        Save $hstwb
-    }
-}
-
-
-# select emulator exe file
-function SelectEmulatorExeFile($hstwb)
-{
-    $path = if (!$hstwb.Settings.Emulator.EmulatorFile) { ${Env:ProgramFiles(x86)} } else { [System.IO.Path]::GetDirectoryName($hstwb.Settings.Emulator.EmulatorFile) }
-    $emulatorFile = OpenFileDialog "Select emulator .exe file" $path "Exe Files|*.exe|All Files|*.*"
-
-    if ($emulatorFile -and $emulatorFile -ne '')
-    {
-        $hstwb.Settings.Emulator.EmulatorFile = $emulatorFile
-        Save $hstwb
-    }
-}
-
-
-# configure installer
-function ConfigureInstaller($hstwb)
-{
-    do
-    {
-        $choice = Menu $hstwb "Configure Installer" @("Change Installer Mode", "Back") 
-        switch ($choice)
-        {
-            "Change Installer Mode" { ChangeInstallerMode $hstwb }
-        }
-    }
-    until ($choice -eq 'Back')
-}
-
-
-# change installer mode
-function ChangeInstallerMode($hstwb)
-{
-    $choice = Menu $hstwb "Change Installer Mode" @("Install", "Build Self Install", "Build Package Installation", "Build User Package Installation", "Test")
-
-    switch ($choice)
-    {
-        "Test" { $hstwb.Settings.Installer.Mode = "Test" }
-        "Install" { $hstwb.Settings.Installer.Mode = "Install" }
-        "Build Self Install" { $hstwb.Settings.Installer.Mode = "BuildSelfInstall" }
-        "Build Package Installation" { $hstwb.Settings.Installer.Mode = "BuildPackageInstallation" }
-        "Build User Package Installation" { $hstwb.Settings.Installer.Mode = "BuildUserPackageInstallation" }
-    }
-
-    Save $hstwb
-}
-
-
-# run installer
-function RunInstaller($hstwb)
-{
-    Write-Host ""
-    & $hstwb.Paths.RunFile -settingsDir $hstwb.Paths.SettingsDir
-    Write-Host ""
-
-    SetTitle($hstwb.Version)
-}
-
-
-# save
-function Save($hstwb)
-{
-    WriteIniFile $hstwb.Paths.SettingsFile $hstwb.Settings
-    WriteIniFile $hstwb.Paths.AssignsFile $hstwb.Assigns
-}
-
-
-# reset settings
-function ResetSettings($hstwb)
-{
-    $confirm = ConfirmDialog "Reset" "Are you sure you want to reset settings?"
-    if (!$confirm)
-    {
-        return
-    }
-
-    DefaultSettings $hstwb.Settings
-    DefaultAssigns $hstwb.Assigns
-    Save $hstwb
-}
-
-
-# resolve paths
-$kickstartRomHashesFile = $ExecutionContext.SessionState.Path.GetUnresolvedProviderPathFromPSPath("Kickstart\kickstart-rom-hashes.csv")
-$workbenchAdfHashesFile = $ExecutionContext.SessionState.Path.GetUnresolvedProviderPathFromPSPath("Workbench\workbench-adf-hashes.csv")
-$imagesPath = $ExecutionContext.SessionState.Path.GetUnresolvedProviderPathFromPSPath("images")
-$packagesPath = $ExecutionContext.SessionState.Path.GetUnresolvedProviderPathFromPSPath("packages")
-$runFile = $ExecutionContext.SessionState.Path.GetUnresolvedProviderPathFromPSPath("run.ps1")
-$settingsDir = $ExecutionContext.SessionState.Path.GetUnresolvedProviderPathFromPSPath($settingsDir)
-
-$settingsFile = Join-Path $settingsDir -ChildPath "hstwb-installer-settings.ini"
-$assignsFile = Join-Path $settingsDir -ChildPath "hstwb-installer-assigns.ini"
-
-SetTitle HstwbInstallerVersion
-
-try
-{
-    Write-Host "Starting HstWB Installer Setup..."
-
-    # create settings dir, if it doesn't exist
-    if(!(test-path -path $settingsDir))
-    {
-        mkdir $settingsDir | Out-Null
-    }
-    
-    
-    # create default settings, if settings file doesn't exist
-    if (test-path -path $settingsFile)
-    {
-        $settings = ReadIniFile $settingsFile
-    }
-    else
-    {
-        $settings = @{}
-        DefaultSettings $settings
-    }
-    
-    
-    # read assigns, if assigns file exist
-    if (test-path -path $assignsFile)
-    {
-        $assigns = ReadIniFile $assignsFile
-    }
-    else
-    {
-        $assigns = @{}
-    }
-
-
-    # hstwb
-    $hstwb = @{
-        'Version' = HstwbInstallerVersion;
-        'Paths' = @{
-            'KickstartRomHashesFile' = $kickstartRomHashesFile;
-            'WorkbenchAdfHashesFile' = $workbenchAdfHashesFile;
-            'ImagesPath' = $imagesPath;
-            'PackagesPath' = $packagesPath;
-            'SettingsFile' = $settingsFile;
-            'AssignsFile' = $assignsFile;
-            'RunFile' = $runFile;
-            'SettingsDir' = $settingsDir
-        };
-        'Images' = ReadImages $imagesPath;
-        'Packages' = ReadPackages $packagesPath;
-        'Settings' = $settings;
-        'Assigns' = $assigns
-    }
-
-    # read kickstart rom hashes
-    if (Test-Path -Path $kickstartRomHashesFile)
-    {
-        $kickstartRomHashes = @()
-        $kickstartRomHashes += (Import-Csv -Delimiter ';' $kickstartRomHashesFile)
-        $hstwb.KickstartRomHashes = $kickstartRomHashes
-    }
-    else
-    {
-        throw ("Kickstart rom data file '{0}' doesn't exist" -f $kickstartRomHashesFile)
-    }
-
-    # read workbench adf hashes
-    if (Test-Path -Path $workbenchAdfHashesFile)
-    {
-        $workbenchAdfHashes = @()
-        $workbenchAdfHashes += (Import-Csv -Delimiter ';' $workbenchAdfHashesFile)
-        $hstwb.WorkbenchAdfHashes = $workbenchAdfHashes
-    }
-    else
-    {
-        throw ("Workbench adf data file '{0}' doesn't exist" -f $workbenchAdfHashesFile)
-    }
-
-    # upgrade settings and assigns
-    UpgradeSettings $hstwb
-    UpgradeAssigns $hstwb
-        
-    # detect user packages
-    $hstwb.UserPackages = DetectUserPackages $hstwb
-    $hstwb.Emulators = FindEmulators
-    
-    # find workbench adfs
-    FindWorkbenchAdfs $hstwb
-
-    # find kickstart roms
-    FindKickstartRoms $hstwb
-        
-    # update packages, user packages and assigns
-    UpdatePackages $hstwb
-    UpdateUserPackages $hstwb
-    UpdateAssigns $hstwb
-
-    # find best matching kickstart rom set, if kickstart rom set doesn't exist
-    if (($hstwb.KickstartRomHashes | Where-Object { $_.Set -like $hstwb.Settings.Kickstart.KickstartRomSet }).Count -eq 0)
-    {
-        # set new kickstart rom set and save
-        $hstwb.Settings.Kickstart.KickstartRomSet = FindBestMatchingKickstartRomSet $hstwb
-    }
-
-    # find best matching workbench adf set, if workbench adf set doesn't exist
-    if (($hstwb.WorkbenchAdfHashes | Where-Object { $_.Set -eq $hstwb.Settings.Workbench.WorkbenchAdfSet }).Count -eq 0)
-    {
-        # set new workbench adf set and save
-        $hstwb.Settings.Workbench.WorkbenchAdfSet = FindBestMatchingWorkbenchAdfSet $hstwb
-    }
-    
-    # save settings and assigns
-    Save $hstwb
-
-    # show main menu
-    MainMenu $hstwb
-}
-catch
-{
-    $errorFormatingString = "{0} : {1}`n{2}`n" +
-    "    + CategoryInfo          : {3}`n" +
-    "    + FullyQualifiedErrorId : {4}`n"
-
-    $errorFields = $_.InvocationInfo.MyCommand.Name,
-    $_.ErrorDetails.Message,
-    $_.InvocationInfo.PositionMessage,
-    $_.CategoryInfo.ToString(),
-    $_.FullyQualifiedErrorId
-
-    $message = $errorFormatingString -f $errorFields
-    $logFile = Join-Path $settingsDir -ChildPath "hstwb_installer.log"
-    Add-Content $logFile ("{0} | ERROR | {1}" -f (Get-Date -Format s), $message) -Encoding UTF8
-    Write-Host ""
-    Write-Error "HstWB Installer Run Failed! $message"
-    Write-Host ""
-    Write-Host "Press enter to continue"
-    Read-Host
+# HstWB Installer Setup
+# ---------------------
+#
+# Author: Henrik Noerfjand Stengaard
+# Date:   2018-01-31
+#
+# A powershell script to setup HstWB Installer run for an Amiga HDF file installation.
+
+
+Param(
+	[Parameter(Mandatory=$true)]
+	[string]$settingsDir
+)
+
+
+Import-Module (Resolve-Path('modules\version.psm1')) -Force
+Import-Module (Resolve-Path('modules\config.psm1')) -Force
+Import-Module (Resolve-Path('modules\dialog.psm1')) -Force
+Import-Module (Resolve-Path('modules\data.psm1')) -Force
+
+
+Add-Type -AssemblyName System.IO.Compression.FileSystem
+Add-Type -AssemblyName System.Windows.Forms
+
+
+# show open file dialog using WinForms
+function OpenFileDialog($title, $directory, $filter)
+{
+    $openFileDialog = New-Object System.Windows.Forms.OpenFileDialog
+    $openFileDialog.initialDirectory = $directory
+    $openFileDialog.Filter = $filter
+    $openFileDialog.FilterIndex = 0
+    $openFileDialog.Multiselect = $false
+    $openFileDialog.Title = $title
+    $result = $openFileDialog.ShowDialog()
+
+    if($result -ne "OK")
+    {
+        return $null
+    }
+
+    return $openFileDialog.FileName
+}
+
+
+# show save file dialog using WinForms
+function SaveFileDialog($title, $directory, $filter)
+{
+    $openFileDialog = New-Object System.Windows.Forms.SaveFileDialog
+    $openFileDialog.initialDirectory = $directory
+    $openFileDialog.Filter = $filter
+    $openFileDialog.FilterIndex = 0
+    $openFileDialog.Title = $title
+    $result = $openFileDialog.ShowDialog()
+
+    if($result -ne "OK")
+    {
+        return $null
+    }
+
+    return $openFileDialog.FileName
+}
+
+
+# show folder browser dialog using WinForms
+function FolderBrowserDialog($title, $directory, $showNewFolderButton)
+{
+    $folderBrowserDialog = New-Object System.Windows.Forms.FolderBrowserDialog
+    $folderBrowserDialog.Description = $title
+    $folderBrowserDialog.SelectedPath = $directory
+    $folderBrowserDialog.ShowNewFolderButton = $showNewFolderButton
+    $result = $folderBrowserDialog.ShowDialog()
+
+    if($result -ne "OK")
+    {
+        return $null
+    }    
+
+    return $folderBrowserDialog.SelectedPath    
+}
+
+
+# confirm dialog
+function ConfirmDialog($title, $message, $icon = 'Asterisk')
+{
+    $result = [System.Windows.Forms.MessageBox]::Show($message, $title, [System.Windows.Forms.MessageBoxButtons]::OKCancel, $icon)
+
+    if($result -eq "OK")
+    {
+        return $true
+    }
+
+    return $false
+}
+
+
+# set title
+function SetTitle($version)
+{
+    $host.ui.RawUI.WindowTitle = "HstWB Installer Setup v{0}" -f $version
+}
+
+
+# menu
+function Menu($hstwb, $title, $options)
+{
+    Clear-Host
+    $versionPadding = new-object System.String('-', ($hstwb.Version.Length + 2))
+    Write-Host ("---------------------{0}" -f $versionPadding) -foregroundcolor "Yellow"
+    Write-Host ("HstWB Installer Setup v{0}" -f $hstwb.Version) -foregroundcolor "Yellow"
+    Write-Host ("---------------------{0}" -f $versionPadding) -foregroundcolor "Yellow"
+    Write-Host ""
+    PrintSettings $hstwb
+    Write-Host ""
+    Write-Host $title -foregroundcolor "Cyan"
+    Write-Host ""
+
+    return EnterChoice "Enter choice" $options
+}
+
+
+# main menu
+function MainMenu($hstwb)
+{
+    do
+    {
+        $choice = Menu $hstwb "Main Menu" @("Configure Image", "Configure Workbench", "Configure Amiga OS 3.9", "Configure Kickstart", "Configure Packages", "Configure User Packages", "Configure Emulator", "Configure Installer", "Run Installer", "Reset Settings", "Exit")
+        switch ($choice)
+        {
+            "Configure Image" { ConfigureImageMenu $hstwb }
+            "Configure Workbench" { ConfigureWorkbenchMenu $hstwb }
+            "Configure Amiga OS 3.9" { ConfigureAmigaOS39Menu $hstwb }
+            "Configure Kickstart" { ConfigureKickstartMenu $hstwb }
+            "Configure Packages" { ConfigurePackagesMenu $hstwb }
+            "Configure User Packages" { ConfigureUserPackagesMenu $hstwb }
+            "Configure Emulator" { ConfigureEmulatorMenu $hstwb }
+            "Configure Installer" { ConfigureInstaller $hstwb }
+            "Run Installer" { RunInstaller $hstwb }
+            "Reset Settings" { ResetSettings $hstwb }
+        }
+    }
+    until ($choice -eq 'Exit')
+}
+
+
+# configure image menu
+function ConfigureImageMenu($hstwb)
+{
+    do
+    {
+        $choice = Menu $hstwb "Configure Image Menu" @("Existing Image Directory", "Create Image Directory From Image Template", "Back") 
+        switch ($choice)
+        {
+            "Existing Image Directory" { ExistingImageDirectory $hstwb }
+            "Create Image Directory From Image Template" { CreateImageDirectoryFromImageTemplateMenu $hstwb }
+        }
+    }
+    until ($choice -eq 'Back')
+}
+
+
+# existing image directory
+function ExistingImageDirectory($hstwb)
+{
+    if ($hstwb.Settings.Image.ImageDir -and (Test-Path -path $hstwb.Settings.Image.ImageDir))
+    {
+        $defaultImageDir = $hstwb.Settings.Image.ImageDir
+    }
+    else
+    {
+        $defaultImageDir = ${Env:USERPROFILE}
+    }
+
+    $newPath = FolderBrowserDialog "Select existing image directory" $path $false
+
+    # return, if newpath is not defined
+    if (!$newPath -or $newPath -eq '')
+    {
+        return
+    }
+
+    # read harddrives uae text file from image file
+    $harddrivesUaeFile = Join-Path -Path $newPath -ChildPath 'harddrives.uae' 
+
+    # return, if harddrives uae text doesn't exist
+    if (!(Test-Path -Path $harddrivesUaeFile))
+    {
+        Write-Error ("Image directory '{0}' doesn't contain harddrives.uae file!" -f $newPath)
+        Write-Host ""
+        Write-Host "Press enter to continue"
+        Read-Host
+        return
+    }
+
+    # read harddrives uae text
+    $harddrivesUaeText = Get-Content -Path $harddrivesUaeFile -Raw
+
+    # get harddrives from harddrives uae text
+    $harddrives = @()
+    $harddrivesUaeText -split "`r`n" | ForEach-Object { $_ | Select-String -Pattern '^uaehf\d+=(hdf|dir),[^,]*,([^,]*)' -AllMatches | ForEach-Object { $_.Matches } | ForEach-Object { $harddrives += @{ "Type" = $_.Groups[1].Value.Trim(); "Path" = $_.Groups[2].Value.Trim() } } }
+
+    # return, if harddrives uae file doesn't contain uaehf lines
+    if ($harddrives.Count -eq 0)
+    {
+        Write-Error ("Image directory '{0}' harddrives.uae doesn't contain uaehf lines!" -f $newPath)
+        Write-Host ""
+        Write-Host "Press enter to continue"
+        Read-Host
+        return
+    }
+
+    # return, if harddrives uae file contains invalid uaehf lines
+    if (($harddrives | Where-Object { ($_.Type -and $_.Type -eq '') -or ($_.Path -and $_.Path -eq '') }).Count -gt 0)
+    {
+        Write-Error ("Image directory '{0}' harddrives.uae has invalid 'uaehf' lines!" -f $newPath)
+        Write-Host ""
+        Write-Host "Press enter to continue"
+        Read-Host
+        return
+    }
+
+    # check, if image has large harddrives
+    $largeHarddrivesPresent = $false
+    foreach($harddrive in ($harddrives | Where-Object { $_.Type -match 'hdf' }))
+    {
+        # get harddrive path
+        $harddrivePath = $harddrive.Path -replace '.+:([^:]+)$', '$1'
+        $harddrivePath = $harddrivePath.Replace('[$ImageDir]', $newPath)
+        $harddrivePath = $harddrivePath.Replace('[$ImageDirEscaped]', $newPath)
+        $harddrivePath = $harddrivePath -replace '\\+', '\' -replace '"', ''
+
+        # return, if hdf file doesn't exist
+        if (!(Test-Path -Path $harddrivePath))
+        {
+            Write-Error ("Image directory '{0}' doesn't contain HDF file '{1}'!" -f $newPath, $harddrivePath)
+            Write-Host ""
+            Write-Host "Press enter to continue"
+            Read-Host
+            return
+        }
+
+        # get hdf filename
+        $hdfItem = Get-Item $harddrivePath
+
+        # show large harddrive warning, if image has a hdf file larger than 4GB
+        if ($hdfItem.Length -gt 4000000000)
+        {
+            $largeHarddrivesPresent = $true
+        }
+    }
+
+    # show large harddrive warning, if image has large harddrives
+    if ($largeHarddrivesPresent)
+    {
+        $confirm = ConfirmDialog 'Large harddrive' ("Image '{0}' uses harddrive(s) larger than 4GB and might become corrupt depending on scsi.device and filesystem used.`r`n`r`nIt's recommended to use tools to check and repair harddrive integrity, e.g. pfsdoctor for partitions with PFS\3 filesystem.`r`n`r`nDo you want to use the image?" -f $choice) 'Warning'
+        if (!$confirm)
+        {
+            return
+        }
+    }
+
+    # save new image directory
+    $hstwb.Settings.Image.ImageDir = $newPath
+    Save $hstwb
+}
+
+
+# create image directory menu
+function CreateImageDirectoryFromImageTemplateMenu($hstwb)
+{
+    $toNatural = { [regex]::Replace($_, '\d+', { $args[0].Value.PadLeft(20) }) }
+
+    $imageTemplateOptions = @()
+    $imageTemplateOptions += $hstwb.Images.keys | Sort-Object $toNatural
+    $imageTemplateOptions += "Back"
+    
+
+    # create image directory from image template
+    $choice = Menu $hstwb "Create Image Directory From Image Template Menu" $imageTemplateOptions
+
+    if ($choice -eq 'Back')
+    {
+        return
+    }
+
+    # get image file
+    $imageFile = $hstwb.Images.Get_Item($choice)
+
+
+    # read harddrives uae text file from image file
+    $harddrivesUaeText = ReadZipEntryTextFile $imageFile 'harddrives\.uae$'
+
+    # return, if harddrives uae text doesn't exist
+    if (!$harddrivesUaeText)
+    {
+        Write-Error ("Image file '$imageFile' doesn't contain harddrives.uae file!")
+        Write-Host ""
+        Write-Host "Press enter to continue"
+        Read-Host
+        return
+    }
+
+
+    # get harddrives from harddrives uae text
+    $harddrives = @()
+    $harddrivesUaeText -split "`r`n" | ForEach-Object { $_ | Select-String -Pattern '^uaehf\d+=(hdf|dir),[^,]*,([^,]*)' -AllMatches | ForEach-Object { $_.Matches } | ForEach-Object { $harddrives += @{ "Type" = $_.Groups[1].Value.Trim(); "Path" = $_.Groups[2].Value.Trim() } } }
+
+    # return, if harddrives uae file doesn't contain uaehf lines
+    if ($harddrives.Count -eq 0)
+    {
+        Write-Error ("Image file '$imageFile' harddrives.uae doesn't contain uaehf lines!")
+        Write-Host ""
+        Write-Host "Press enter to continue"
+        Read-Host
+        return
+    }
+
+    # return, if harddrives uae file contains invalid uaehf lines
+    if (($harddrives | Where-Object { ($_.Type -and $_.Type -eq '') -or ($_.Path -and $_.Path -eq '') }).Count -gt 0)
+    {
+        Write-Error ("Image file '$imageFile' harddrives.uae has invalid 'uaehf' lines!")
+        Write-Host ""
+        Write-Host "Press enter to continue"
+        Read-Host
+        return
+    }
+
+
+    # check, if image has large harddrives
+    $largeHarddrivesPresent = $false
+    foreach($harddrive in ($harddrives | Where-Object { $_.Type -match 'hdf' }))
+    {
+        # get harddrive path
+        $harddrivePath = $harddrive.Path -replace '.+:([^:]+)$', '$1'
+        $harddrivePath = $harddrivePath.Replace('[$ImageDir]', $newImageDirectoryPath)
+        $harddrivePath = $harddrivePath.Replace('[$ImageDirEscaped]', $newImageDirectoryPath)
+        $harddrivePath = $harddrivePath -replace '\\+', '\' -replace '"', ''
+
+        # get hdf filename
+        $hdfFileName = Split-Path $harddrivePath -Leaf
+
+        # open image file and get hdf zip entry matching hdf filename
+        $zip = [System.IO.Compression.ZipFile]::Open($imageFile,"Read")
+        $hdfZipEntry = $zip.Entries | Where-Object { $_.FullName -like ('*' + $hdfFileName + '*') }
+
+        # return, if image file doesn't contain hdf filename
+        if (!$hdfZipEntry)
+        {
+            $zip.Dispose()
+            Write-Error ("Image file '" + $imageFile + "' doesn't contain HDF file '$hdfFileName'!")
+            Write-Host ""
+            Write-Host "Press enter to continue"
+            return
+        }
+
+        # show large harddrive warning, if image has a hdf file larger than 4GB
+        if ($hdfZipEntry.Length -gt 4000000000)
+        {
+            $largeHarddrivesPresent = $true
+        }
+
+        # close image file
+        $zip.Dispose()
+    }
+
+
+    # show large harddrive warning, if image has large harddrives
+    if ($largeHarddrivesPresent)
+    {
+        $confirm = ConfirmDialog 'Large harddrive' ("Image '{0}' uses harddrive(s) larger than 4GB and might become corrupt depending on scsi.device and filesystem used.`r`n`r`nIt's recommended to use tools to check and repair harddrive integrity, e.g. pfsdoctor for partitions with PFS\3 filesystem.`r`n`r`nDo you want to use the image?" -f $choice) 'Warning'
+        if (!$confirm)
+        {
+            return
+        }
+    }
+
+
+    # default image dir
+    if ($hstwb.Settings.Image.ImageDir)
+    {
+        $defaultImageDir = $hstwb.Settings.Image.ImageDir
+    }
+    else
+    {
+        $defaultImageDir = ${Env:USERPROFILE}
+    }
+
+
+    # select new image directory
+    $newImageDirectoryPath = FolderBrowserDialog "Select new image directory for '$choice'" $defaultImageDir $true
+
+    # return, if new image directory path is null
+    if ($newImageDirectoryPath -eq $null)
+    {
+        return
+    }
+
+
+    # return, if no write permission
+    try 
+    {
+        $tempFile = Join-Path $newImageDirectoryPath -ChildPath "__test__"
+        [System.IO.File]::OpenWrite($tempFile).Close()
+        Remove-Item -Path $tempFile -Force
+    }
+    catch
+    {
+        Write-Error ("Failed writing to new image directory '" + $newImageDirectoryPath + "'. No write permission!")
+        Write-Host ""
+        Write-Host "Press enter to continue"
+        Read-Host
+        return
+    }
+
+
+
+
+    # harddrives uae file
+    $harddrivesUaeFile = Join-Path $newImageDirectoryPath -ChildPath "harddrives.uae"
+
+    # confirm overwrite, if harddrives.uae already exists in new image directory path
+    if (Test-Path -Path $harddrivesUaeFile)
+    {
+        $confirm = ConfirmDialog "Overwrite files" ("Image directory '" + $newImageDirectoryPath + "' already contains harddrives.uae and image files.`r`n`r`nDo you want to overwrite files?")
+        if (!$confirm)
+        {
+            return
+        }
+    }
+
+
+    # write harddrives.uae to new image directory path
+    [System.IO.File]::WriteAllText($harddrivesUaeFile, $harddrivesUaeText)
+
+
+    Write-Host ""
+
+
+    # prepare harddrives
+    foreach($harddrive in $harddrives)
+    {
+        # get harddrive path
+        $harddrivePath = $harddrive.Path -replace '.+:([^:]+)$', '$1'
+        $harddrivePath = $harddrivePath.Replace('[$ImageDir]', $newImageDirectoryPath)
+        $harddrivePath = $harddrivePath.Replace('[$ImageDirEscaped]', $newImageDirectoryPath)
+        $harddrivePath = $harddrivePath -replace '\\+', '\' -replace '"', ''
+
+
+        # extract hdf or create dir harddrive
+        switch ($harddrive.Type)
+        {
+            "hdf"
+            {
+                # get hdf filename
+                $hdfFileName = [System.IO.Path]::GetFileName($harddrivePath)
+
+                # open image file and get hdf zip entry matching hdf filename
+                $zip = [System.IO.Compression.ZipFile]::Open($imageFile,"Read")
+                $hdfZipEntry = $zip.Entries | Where-Object { $_.FullName -like ('*' + $hdfFileName + '*') }
+
+                # return, if image file doesn't contain hdf filename
+                if (!$hdfZipEntry)
+                {
+                    $zip.Dispose()
+                    Write-Error ("Image file '" + $imageFile + "' doesn't contain HDF file '$hdfFileName'!")
+                    Write-Host ""
+                    Write-Host "Press enter to continue"
+                    return
+                }
+
+                # extract hdf zip entry to harddrive path
+                Write-Host "Extracting hdf file '$hdfFileName' to '$harddrivePath'..." 
+                [System.IO.Compression.ZipFileExtensions]::ExtractToFile($hdfZipEntry, $harddrivePath, $true);
+                Write-Host "Done."
+                $zip.Dispose()
+            }
+            "dir"
+            {
+                Write-Host "Creating hdf directory '$harddrivePath'..." 
+
+                # create harddrive path, if it doesn't exist
+                if(!(test-path -path $harddrivePath))
+                {
+                    mkdir $harddrivePath | Out-Null
+                }
+
+                Write-Host "Done."
+            }
+        }
+    }
+
+
+    # save settings
+    $hstwb.Settings.Image.ImageDir = $newImageDirectoryPath
+    Save $hstwb
+
+
+    # wait 5 seconds
+    Write-Host ""
+    Write-Host "Press enter to continue"
+    Read-Host
+}
+
+
+# configure workbench menu
+function ConfigureWorkbenchMenu($hstwb)
+{
+    do
+    {
+        $choice = Menu $hstwb "Configure Workbench Menu" @("Switch Install Workbench", "Change Workbench Adf Dir", "Select Workbench Adf Set", "Back") 
+        switch ($choice)
+        {
+            "Switch Install Workbench" { SwitchInstallWorkbench $hstwb }
+            "Change Workbench Adf Dir" { ChangeWorkbenchAdfDir $hstwb }
+            "Select Workbench Adf Set" { SelectWorkbenchAdfSet $hstwb }
+        }
+    }
+    until ($choice -eq 'Back')
+}
+
+
+# switch install workbench
+function SwitchInstallWorkbench($hstwb)
+{
+    if ($hstwb.Settings.Workbench.InstallWorkbench -eq 'Yes')
+    {
+        $hstwb.Settings.Workbench.InstallWorkbench = 'No'
+    }
+    else
+    {
+        $hstwb.Settings.Workbench.InstallWorkbench = 'Yes'
+    }
+    Save $hstwb
+}
+
+
+# change workbench adf dir
+function ChangeWorkbenchAdfDir($hstwb)
+{
+    $amigaForeverDataPath = ${Env:AMIGAFOREVERDATA}
+    if ($amigaForeverDataPath)
+    {
+        $defaultWorkbenchAdfPath = Join-Path $amigaForeverDataPath -ChildPath "Shared\adf"
+    }
+    else
+    {
+        $defaultWorkbenchAdfPath = ${Env:USERPROFILE}
+    }
+
+    $path = if (!$hstwb.Settings.Workbench.WorkbenchAdfDir) { $defaultWorkbenchAdfPath } else { $hstwb.Settings.Workbench.WorkbenchAdfDir }
+    $newWorkbenchAdfDir = FolderBrowserDialog "Select Workbench Adf Directory" $path $false
+
+    if ($newWorkbenchAdfDir -and $newWorkbenchAdfDir -ne '')
+    {
+        # set new workbench adf dir
+        $hstwb.Settings.Workbench.WorkbenchAdfDir = $newWorkbenchAdfDir
+
+        # set new workbench adf set and save
+        $hstwb.Settings.Workbench.WorkbenchAdfSet = FindBestMatchingWorkbenchAdfSet $hstwb
+        Save $hstwb
+    }
+}
+
+
+# select workbench adf set
+function SelectWorkbenchAdfSet($hstwb)
+{
+    # get workbench name padding
+    $workbenchNamePadding = ($hstwb.WorkbenchAdfHashes | ForEach-Object { $_.Name } | Sort-Object @{expression={$_.Length};Ascending=$false} | Select-Object -First 1).Length
+
+    # get workbench rom sets
+    $workbenchAdfSets = $hstwb.WorkbenchAdfHashes | ForEach-Object { $_.Set } | Sort-Object | Get-Unique
+
+    foreach($workbenchAdfSet in $workbenchAdfSets)
+    {
+        # get workbench adf set hashes
+        $workbenchAdfSetHashes = @()
+        $workbenchAdfSetHashes += $hstwb.WorkbenchAdfHashes | Where-Object { $_.Set -eq $workbenchAdfSet }
+
+        $workbenchAdfSetFiles = @()
+        $workbenchAdfSetFiles += $workbenchAdfSetHashes | Where-Object { $_.File }
+        $workbenchAdfSetComplete = ($workbenchAdfSetFiles.Count -eq $workbenchAdfSetHashes.Count)
+        
+        Write-Host ""
+        if ($workbenchAdfSetComplete)
+        {
+            Write-Host ("'{0}' ({1}/{2})" -f $workbenchAdfSet, $workbenchAdfSetFiles.Count, $workbenchAdfSetHashes.Count) -ForegroundColor "Green"
+        }
+        else
+        {
+            Write-Host ("'{0}' ({1}/{2})" -f $workbenchAdfSet, $workbenchAdfSetFiles.Count, $workbenchAdfSetHashes.Count) -ForegroundColor "Yellow"
+        }
+
+        foreach($workbenchAdfSetHash in $workbenchAdfSetHashes)
+        {
+            Write-Host (("  {0,-" + $workbenchNamePadding + "} : ") -f $workbenchAdfSetHash.Name) -NoNewline -foregroundcolor "Gray"
+            if ($workbenchAdfSetHash.File)
+            {
+                Write-Host ("'" + $workbenchAdfSetHash.File + "'") -foregroundcolor "Green"
+            }
+            else
+            {
+                Write-Host "Not found!" -foregroundcolor "Red"
+            }
+        }
+    }
+
+    Write-Host ""
+    $choise = EnterChoice "Enter Workbench Adf Set" ($workbenchAdfSets += "Back")
+
+    if ($choise -ne 'Back')
+    {
+        $hstwb.Settings.Workbench.WorkbenchAdfSet = $choise
+        Save $hstwb
+    }
+}
+
+
+# configure amiga os 3.9 menu
+function ConfigureAmigaOS39Menu($hstwb)
+{
+    do
+    {
+        $choice = Menu $hstwb "Configure Amiga OS 3.9 Menu" @("Switch Install Amiga OS 3.9", "Switch Install Boing Bags", "Change Amiga OS 3.9 Iso File", "Back") 
+        switch ($choice)
+        {
+            "Switch Install Amiga OS 3.9" { SwitchInstallAmigaOS39 $hstwb }
+            "Switch Install Boing Bags" { SwitchInstallBoingBags $hstwb }
+            "Change Amiga OS 3.9 Iso File" { ChangeAmigaOS39IsoFile $hstwb }
+        }
+    }
+    until ($choice -eq 'Back')
+
+}
+
+
+# switch install amiga os 3.9
+function SwitchInstallAmigaOS39($hstwb)
+{
+    if ($hstwb.Settings.AmigaOS39.InstallAmigaOS39 -eq 'Yes')
+    {
+        $hstwb.Settings.AmigaOS39.InstallAmigaOS39 = 'No'
+    }
+    else
+    {
+        $hstwb.Settings.AmigaOS39.InstallAmigaOS39 = 'Yes'
+        $hstwb.Settings.AmigaOS39.InstallBoingBags = 'Yes'
+    }
+    Save $hstwb
+}
+
+
+# switch install boing bags
+function SwitchInstallBoingBags($hstwb)
+{
+    if ($hstwb.Settings.AmigaOS39.InstallBoingBags -eq 'Yes')
+    {
+        $hstwb.Settings.AmigaOS39.InstallBoingBags = 'No'
+    }
+    else
+    {
+        $hstwb.Settings.AmigaOS39.InstallBoingBags = 'Yes'
+    }
+    Save $hstwb
+}
+
+
+# change amiga os 3.9 iso file
+function ChangeAmigaOS39IsoFile($hstwb)
+{
+    $path = if (!$hstwb.Settings.AmigaOS39.AmigaOS39IsoFile) { ${Env:USERPROFILE} } else { $hstwb.Settings.AmigaOS39.AmigaOS39IsoFile }
+    $newPath = OpenFileDialog "Select Amiga OS 3.9 iso file" $path "Iso Files|*.iso|All Files|*.*"
+
+    if ($newPath -and $newPath -ne '')
+    {
+        $hstwb.Settings.AmigaOS39.AmigaOS39IsoFile = $newPath
+        Save $hstwb
+    }
+}
+
+
+# configure kickstart menu
+function ConfigureKickstartMenu($hstwb)
+{
+    do
+    {
+        $choice = Menu $hstwb "Configure Kickstart Menu" @("Switch Install Kickstart", "Change Kickstart Rom Dir", "Select Kickstart Rom Set", "Back") 
+        switch ($choice)
+        {
+            "Switch Install Kickstart" { SwitchInstallKickstart $hstwb }
+            "Change Kickstart Rom Dir" { ChangeKickstartRomDir $hstwb }
+            "Select Kickstart Rom Set" { SelectKickstartRomSet $hstwb }
+        }
+    }
+    until ($choice -eq 'Back')
+}
+
+
+# switch install kickstart
+function SwitchInstallKickstart($hstwb)
+{
+    if ($hstwb.Settings.Kickstart.InstallKickstart -eq 'Yes')
+    {
+        $hstwb.Settings.Kickstart.InstallKickstart = 'No'
+    }
+    else
+    {
+        $hstwb.Settings.Kickstart.InstallKickstart = 'Yes'
+    }
+    Save $hstwb
+}
+
+
+# change kickstart rom dir
+function ChangeKickstartRomDir($hstwb)
+{
+    $amigaForeverDataPath = ${Env:AMIGAFOREVERDATA}
+    if ($amigaForeverDataPath)
+    {
+        $defaultKickstartRomDir = Join-Path $amigaForeverDataPath -ChildPath "Shared\rom"
+    }
+    else
+    {
+        $defaultKickstartRomDir = ${Env:USERPROFILE}
+    }
+
+    $path = if (!$hstwb.Settings.Kickstart.KickstartRomDir) { $defaultKickstartRomDir } else { $hstwb.Settings.Kickstart.KickstartRomDir }
+    $newKickstartRomDir = FolderBrowserDialog "Select Kickstart Rom Directory" $path $false
+
+    if ($newKickstartRomDir -and $newKickstartRomDir -ne '')
+    {
+        # set new kickstart rom dir
+        $hstwb.Settings.Kickstart.KickstartRomDir = $newKickstartRomDir
+        
+        # set new kickstart rom set and save
+        $hstwb.Settings.Kickstart.KickstartRomSet = FindBestMatchingKickstartRomSet $hstwb
+        Save $hstwb
+    }
+}
+
+
+# select kickstart rom path
+function SelectKickstartRomSet($hstwb)
+{
+    # get kickstart name padding
+    $kickstartNamePadding = ($hstwb.KickstartRomHashes | ForEach-Object { $_.Name } | Sort-Object @{expression={$_.Length};Ascending=$false} | Select-Object -First 1).Length
+
+    # get kickstart rom sets
+    $kickstartRomSets = $hstwb.KickstartRomHashes | ForEach-Object { $_.Set } | Sort-Object | Get-Unique
+
+    foreach($kickstartRomSet in $kickstartRomSets)
+    {
+        # get kickstart rom set hashes
+        $kickstartRomSetHashes = $hstwb.KickstartRomHashes | Where-Object { $_.Set -eq $kickstartRomSet }
+        
+        $kickstartRomSetFiles = @()
+        $kickstartRomSetFiles += $kickstartRomSetHashes | Where-Object { $_.File }
+        $kickstartRomSetComplete = ($kickstartRomSetFiles.Count -eq $kickstartRomSetHashes.Count)
+
+        Write-Host ""
+        if ($kickstartRomSetComplete)
+        {
+            Write-Host ("'{0}' ({1}/{2})" -f $kickstartRomSet, $kickstartRomSetFiles.Count, $kickstartRomSetHashes.Count) -ForegroundColor "Green"
+        }
+        else
+        {
+            Write-Host ("'{0}' ({1}/{2})" -f $kickstartRomSet, $kickstartRomSetFiles.Count, $kickstartRomSetHashes.Count) -ForegroundColor "Yellow"
+        }
+
+        foreach($kickstartRomSetHash in $kickstartRomSetHashes)
+        {
+            Write-Host (("  {0,-" + $kickstartNamePadding + "} : ") -f $kickstartRomSetHash.Name) -NoNewline -foregroundcolor "Gray"
+            if ($kickstartRomSetHash.File)
+            {
+                Write-Host ("'" + $kickstartRomSetHash.File + "'") -foregroundcolor "Green"
+            }
+            else
+            {
+                Write-Host "Not found!" -foregroundcolor "Red"
+            }
+        }
+    }
+
+    Write-Host ""
+    $choise = EnterChoice "Enter Kickstart Rom Set" ($kickstartRomSets += "Back")
+
+    if ($choise -ne 'Back')
+    {
+        $hstwb.Settings.Kickstart.KickstartRomSet = $choise
+        Save $hstwb
+    }
+}
+
+
+# configure user packages menu
+function ConfigurePackagesMenu($hstwb)
+{
+    do
+    {
+        $choice = Menu $hstwb "Configure Packages Menu" @("Select Packages Menu", "Back") 
+        switch ($choice)
+        {
+            "Select Packages Menu" { SelectPackagesMenu $hstwb }
+        }
+    }
+    until ($choice -eq 'Back')
+}
+
+
+# select packages menu
+function SelectPackagesMenu($hstwb)
+{
+    $packageNames = @()
+    $packageNames += SortPackageNames $hstwb | ForEach-Object { $_.ToLower() }
+
+    # get install packages
+    $installPackages = @{}
+    foreach($installPackageKey in ($hstwb.Settings.Packages.Keys | Where-Object { $_ -match 'InstallPackage\d+' }))
+    {
+        $installPackages.Set_Item($hstwb.Settings.Packages.Get_Item($installPackageKey.ToLower()), $true)
+    }
+
+    # build available and install packages indexes
+    $packageNamesFormattedMap = @{}
+    $packageNamesMap = @{}
+    $installPackagesMap = @{}
+    $dependencyPackageNamesIndex = @{}
+
+    foreach ($packageName in $packageNames)
+    {
+        $package = $hstwb.Packages.Get_Item($packageName).Latest
+
+        $hasDependenciesIndicator = if ($package.PackageDependencies.Count -gt 0) { ' (*)' } else { '' }
+        
+        $packageNameFormatted = "{0}{1}" -f $package.PackageFullName, $hasDependenciesIndicator
+
+        $packageNamesFormattedMap.Set_Item($packageNameFormatted, $packageName)
+        $packageNamesMap.Set_Item($packageName, $packageNameFormatted)
+        $installPackagesMap.Set_Item($packageName, $package.Package.Name)
+
+        foreach($dependencyPackageName in $package.PackageDependencies)
+        {
+            if ($dependencyPackageNamesIndex.ContainsKey($dependencyPackageName))
+            {
+                $dependencyPackageNames = $dependencyPackageNamesIndex.Get_Item($dependencyPackageName)
+            }
+            else
+            {
+                $dependencyPackageNames = @()
+            }
+
+            $dependencyPackageNames += $packageName
+
+            $dependencyPackageNamesIndex.Set_Item($dependencyPackageName, $dependencyPackageNames)
+        }
+    }
+
+    do
+    {
+        # build package options
+        $packageOptions = @('Select all', 'Deselect all')
+        $packageOptions += $packageNames | ForEach-Object { if ($installPackages.ContainsKey($_)) { ("- " + $packageNamesMap.Get_Item($_)) } else { ("+ " + $packageNamesMap.Get_Item($_)) } }
+        $packageOptions += "Back"
+
+        $choice = Menu $hstwb "Select Packages Menu" $packageOptions
+
+        $addPackageNames = @()
+        $removePackageNames = @()
+        
+        if ($choice -eq 'Select all')
+        {
+            $addPackageNames += $hstwb.Packages.Keys
+        }
+        elseif ($choice -eq 'Deselect all')
+        {
+            $removePackageNames += $installPackages.Keys
+        }
+        elseif ($choice -ne 'Back')
+        {
+            $packageNameFormatted = $choice -replace '^(\+|\-) ', ''
+            $packageName = $packageNamesFormattedMap.Get_Item($packageNameFormatted)
+
+            # deselect package, if it's already selected. otherwise deselect package
+            if ($installPackages.ContainsKey($packageName))
+            {
+                $deselectPackage = $true
+
+                # show package dependency warning, if package has dependencies
+                if ($dependencyPackageNamesIndex.ContainsKey($packageName))
+                {
+                    # get package
+                    $package = $hstwb.Packages.Get_Item($packageName).Latest
+
+                    # list selected package names that has dependencies to package
+                    $dependencyPackageNames = @()
+                    $dependencyPackageNames += $dependencyPackageNamesIndex.Get_Item($packageName) | Where-Object { $installPackages.ContainsKey($_) } | Foreach-Object { $hstwb.Packages.Get_Item($_).Latest.Package.Name }
+
+                    # show package dependency warning
+                    if (!(ConfirmDialog "Package dependency warning" ("Warning! Package(s) '{0}' has a dependency to '{1}' and deselecting it may cause issues when installing packages.`r`n`r`nAre you sure you want to deselect package '{1}'?" -f ($dependencyPackageNames -join ', '), $package.Package.Name)))
+                    {
+                        $deselectPackage = $false
+                    }
+                }
+
+                if ($deselectPackage)
+                {
+                    $removePackageNames += $packageName
+                }
+            }
+            else
+            {
+                $addPackageNames += $packageName
+            }         
+        }
+
+        
+        if ($removePackageNames.Count -gt 0)
+        {
+            foreach($packageName in $removePackageNames)
+            {
+                if (!$installPackages.ContainsKey($packageName))
+                {
+                    continue
+                }
+
+                # get package
+                $package = $hstwb.Packages.Get_Item($packageName).Latest
+            
+                $installPackages.Remove($packageName)
+                
+                $packageAssignsKey = $hstwb.Assigns.Keys | Where-Object { $_ -like ('*{0}*' -f $package.Package.Name) } | Select-Object -First 1
+
+                if ($packageAssignsKey)
+                {
+                    $hstwb.Assigns.Remove($packageAssignsKey)
+                }
+            }
+        }
+
+
+        if ($addPackageNames.Count -gt 0)
+        {
+            foreach($packageName in $addPackageNames)
+            {
+                if ($installPackages.ContainsKey($packageName))
+                {
+                    continue
+                }
+
+                # get package
+                $package = $hstwb.Packages.Get_Item($packageName).Latest
+
+                $selectedPackageNames = @()
+                
+                if ($package.PackageDependencies.Count -gt 0)
+                {
+                    $selectedPackageNames += GetDependencyPackageNames $hstwb $package
+                }
+
+                $selectedPackageNames += $packageName
+
+                foreach($selectedPackageName in $selectedPackageNames)
+                {
+                    if ($installPackages.ContainsKey($selectedPackageName))
+                    {
+                        continue
+                    }
+
+                    $installPackages.Set_Item($selectedPackageName, $true)
+
+                    # get selected package
+                    $selectedPackage = $hstwb.Packages.Get_Item($selectedPackageName).Latest
+            
+                    if ($selectedPackage.Package.DefaultAssigns)
+                    {
+                        $hstwb.Assigns.Set_Item($package.Package.Name, $selectedPackage.Package.DefaultAssigns)
+                    }
+                }
+            }
+        }
+
+        if ($addPackageNames.Count -gt 0 -or $removePackageNames -gt 0)
+        {
+            # remove install packages from packages
+            foreach($installPackageKey in ($hstwb.Settings.Packages.Keys | Where-Object { $_ -match 'InstallPackage\d+' }))
+            {
+                $hstwb.Settings.Packages.Remove($installPackageKey)
+            }
+
+            # build and set new install packages
+            $newInstallPackages = @()
+            $newInstallPackages += $packageNames | Where-Object { $installPackages.ContainsKey($_) } | Foreach-Object { $installPackagesMap.Get_Item($_) }
+
+            # add install packages to packages
+            for($i = 0; $i -lt $newInstallPackages.Count; $i++)
+            {
+                $hstwb.Settings.Packages.Set_Item(("InstallPackage{0}" -f ($i + 1)), $newInstallPackages[$i])
+            }
+
+            Save $hstwb            
+        }
+    }
+    until ($choice -eq 'Back')
+}
+
+
+# configure user packages menu
+function ConfigureUserPackagesMenu($hstwb)
+{
+    do
+    {
+        $choice = Menu $hstwb "Configure User Packages Menu" @("Change User Packages Dir", "Select User Packages Menu", "Back") 
+        switch ($choice)
+        {
+            "Change User Packages Dir" { ChangeUserPackagesDir $hstwb }
+            "Select User Packages Menu" { SelectUserPackagesMenu $hstwb }
+        }
+    }
+    until ($choice -eq 'Back')
+}
+
+
+# change user packages dir
+function ChangeUserPackagesDir($hstwb)
+{
+    $path = if (!$hstwb.Settings.UserPackages.UserPackagesDir) { ${Env:USERPROFILE} } else { $hstwb.Settings.UserPackages.UserPackagesDir }
+    $newPath = FolderBrowserDialog "Select User Packages Directory" $path $false
+
+    if ($newPath -and $newPath -ne '')
+    {
+        $hstwb.Settings.UserPackages.UserPackagesDir = $newPath
+
+        foreach($installUserPackageKey in ($hstwb.Settings.UserPackages.Keys | Where-Object { $_ -match 'InstallUserPackage\d+' }))
+        {
+            $hstwb.Settings.UserPackages.Remove($installUserPackageKey)
+        }
+
+        Save $hstwb
+
+        $hstwb.UserPackages = DetectUserPackages $hstwb
+    }
+}
+
+
+# select user packages menu
+function SelectUserPackagesMenu($hstwb)
+{
+    # get user packages
+    $userPackageNames = $hstwb.UserPackages.keys | Sort-Object @{expression={$_};Ascending=$true}
+
+    # get install packages
+    $installUserPackages = @{}
+    foreach($installUserPackageKey in ($hstwb.Settings.UserPackages.Keys | Where-Object { $_ -match 'InstallUserPackage\d+' }))
+    {
+        $installUserPackages.Set_Item($hstwb.Settings.UserPackages.Get_Item($installUserPackageKey.ToLower()), $true)
+    }
+
+    # build user package names maps
+    $userPackageNamesFormattedMap = @{}
+    $userPackageNamesMap = @{}
+    foreach ($userPackageName in $userPackageNames)
+    {
+        $userPackage = $hstwb.UserPackages.Get_Item($userPackageName)
+
+        $userPackageNamesFormattedMap.Set_Item($userPackage.Name, $userPackageName)
+        $userPackageNamesMap.Set_Item($userPackageName, $userPackage.Name)
+    }
+
+    do
+    {
+        # build user package options
+        $userPackageOptions = @('Select all', 'Deselect all')
+        $userPackageOptions += $userPackageNames | ForEach-Object { if ($installUserPackages.ContainsKey($_)) { ("- " + $userPackageNamesMap.Get_Item($_)) } else { ("+ " + $userPackageNamesMap.Get_Item($_)) } }
+        $userPackageOptions += "Back"
+
+        $choice = Menu $hstwb "Select User Packages Menu" $userPackageOptions
+
+
+        $addUserPackageNames = @()
+        $removeUserPackageNames = @()
+        
+        if ($choice -eq 'Select all')
+        {
+            $addUserPackageNames += $hstwb.UserPackages.Keys
+        }
+        elseif ($choice -eq 'Deselect all')
+        {
+            $removeUserPackageNames += $installUserPackages.Keys
+        }
+        elseif ($choice -ne 'Back')
+        {
+            $userPackageNameFormatted = $choice -replace '^(\+|\-) ', ''
+            $userPackageName = $userPackageNamesFormattedMap.Get_Item($userPackageNameFormatted)
+
+            # remove user package, if user package exists in install userpackages. otherwise, add user package to install user packages
+            if ($installUserPackages.ContainsKey($userPackageName))
+            {
+                $removeUserPackageNames += $userPackageName
+            }
+            else
+            {
+                $addUserPackageNames += $userPackageName
+            }
+        }
+
+        if ($addUserPackageNames.Count -gt 0)
+        {
+            foreach($userPackageName in $addUserPackageNames)
+            {
+                if ($installUserPackages.ContainsKey($userPackageName))
+                {
+                    continue
+                }
+    
+                $installUserPackages.Set_Item($userPackageName, $true)
+            }
+        }
+
+        if ($removeUserPackageNames.Count -gt 0)
+        {
+            foreach($userPackageName in $removeUserPackageNames)
+            {
+                if (!$installUserPackages.ContainsKey($userPackageName))
+                {
+                    continue
+                }
+    
+                $installUserPackages.Remove($userPackageName)
+            }
+        }
+
+        if ($addUserPackageNames.Count -gt 0 -or $removeUserPackageNames -gt 0)
+        {
+            # remove install user packages from user packages
+            foreach($installUserPackageKey in ($hstwb.Settings.UserPackages.Keys | Where-Object { $_ -match 'InstallUserPackage\d+' }))
+            {
+                $hstwb.Settings.UserPackages.Remove($installUserPackageKey)
+            }
+            
+            # build and set new install user packages
+            $newInstallUserPackages = @()
+            $newInstallUserPackages += $installUserPackages.keys | ForEach-Object { $userPackageNamesMap.Get_Item($_) } | Sort-Object @{expression={$_};Ascending=$true}
+
+            # add install user packages to user packages
+            for($i = 0; $i -lt $newInstallUserPackages.Count; $i++)
+            {
+                $hstwb.Settings.UserPackages.Set_Item(("InstallUserPackage{0}" -f ($i + 1)), $newInstallUserPackages[$i])
+            }
+            
+            Save $hstwb
+        }
+    }
+    until ($choice -eq 'Back')
+}
+
+
+# configure emulator menu
+function ConfigureEmulatorMenu($hstwb)
+{
+    do
+    {
+        $choice = Menu $hstwb 'Configure Emulator Menu' @('Select Emulator Menu', 'Back')
+        switch ($choice)
+        {
+            'Select Emulator Menu' { SelectEmulatorMenu $hstwb }
+        }
+    }
+    until ($choice -eq 'Back')
+}
+
+
+# select emulator menu
+function SelectEmulatorMenu($hstwb)
+{
+    $emulators = @{}
+    $hstwb.Emulators | ForEach-Object { $emulators.Set_Item(('{0} ({1})' -f $_.Name,$_.File), $_.File ) }
+    
+    $toNatural = { [regex]::Replace($_, '\d+', { $args[0].Value.PadLeft(20) }) }
+    
+    $options = @()
+    $options += $emulators.Keys | Sort-Object $toNatural
+    $options += 'Custom, select emulator .exe file'
+    $options += 'Back'
+    
+    $choice = Menu $hstwb "Select Emulator Menu" $options 
+
+    if ($choice -eq 'Custom, select emulator .exe file')
+    {
+        SelectEmulatorExeFile $hstwb
+    }
+    elseif ($choice -ne 'Back')
+    {
+        $hstwb.Settings.Emulator.EmulatorFile = $emulators[$choice]
+        Save $hstwb
+    }
+}
+
+
+# select emulator exe file
+function SelectEmulatorExeFile($hstwb)
+{
+    $path = if (!$hstwb.Settings.Emulator.EmulatorFile) { ${Env:ProgramFiles(x86)} } else { [System.IO.Path]::GetDirectoryName($hstwb.Settings.Emulator.EmulatorFile) }
+    $emulatorFile = OpenFileDialog "Select emulator .exe file" $path "Exe Files|*.exe|All Files|*.*"
+
+    if ($emulatorFile -and $emulatorFile -ne '')
+    {
+        $hstwb.Settings.Emulator.EmulatorFile = $emulatorFile
+        Save $hstwb
+    }
+}
+
+
+# configure installer
+function ConfigureInstaller($hstwb)
+{
+    do
+    {
+        $choice = Menu $hstwb "Configure Installer" @("Change Installer Mode", "Back") 
+        switch ($choice)
+        {
+            "Change Installer Mode" { ChangeInstallerMode $hstwb }
+        }
+    }
+    until ($choice -eq 'Back')
+}
+
+
+# change installer mode
+function ChangeInstallerMode($hstwb)
+{
+    $choice = Menu $hstwb "Change Installer Mode" @("Install", "Build Self Install", "Build Package Installation", "Build User Package Installation", "Test")
+
+    switch ($choice)
+    {
+        "Test" { $hstwb.Settings.Installer.Mode = "Test" }
+        "Install" { $hstwb.Settings.Installer.Mode = "Install" }
+        "Build Self Install" { $hstwb.Settings.Installer.Mode = "BuildSelfInstall" }
+        "Build Package Installation" { $hstwb.Settings.Installer.Mode = "BuildPackageInstallation" }
+        "Build User Package Installation" { $hstwb.Settings.Installer.Mode = "BuildUserPackageInstallation" }
+    }
+
+    Save $hstwb
+}
+
+
+# run installer
+function RunInstaller($hstwb)
+{
+    Write-Host ""
+    & $hstwb.Paths.RunFile -settingsDir $hstwb.Paths.SettingsDir
+    Write-Host ""
+
+    SetTitle($hstwb.Version)
+}
+
+
+# save
+function Save($hstwb)
+{
+    WriteIniFile $hstwb.Paths.SettingsFile $hstwb.Settings
+    WriteIniFile $hstwb.Paths.AssignsFile $hstwb.Assigns
+}
+
+
+# reset settings
+function ResetSettings($hstwb)
+{
+    $confirm = ConfirmDialog "Reset" "Are you sure you want to reset settings?"
+    if (!$confirm)
+    {
+        return
+    }
+
+    DefaultSettings $hstwb.Settings
+    DefaultAssigns $hstwb.Assigns
+    Save $hstwb
+}
+
+
+# resolve paths
+$kickstartRomHashesFile = $ExecutionContext.SessionState.Path.GetUnresolvedProviderPathFromPSPath("Kickstart\kickstart-rom-hashes.csv")
+$workbenchAdfHashesFile = $ExecutionContext.SessionState.Path.GetUnresolvedProviderPathFromPSPath("Workbench\workbench-adf-hashes.csv")
+$imagesPath = $ExecutionContext.SessionState.Path.GetUnresolvedProviderPathFromPSPath("images")
+$packagesPath = $ExecutionContext.SessionState.Path.GetUnresolvedProviderPathFromPSPath("packages")
+$runFile = $ExecutionContext.SessionState.Path.GetUnresolvedProviderPathFromPSPath("run.ps1")
+$settingsDir = $ExecutionContext.SessionState.Path.GetUnresolvedProviderPathFromPSPath($settingsDir)
+
+$settingsFile = Join-Path $settingsDir -ChildPath "hstwb-installer-settings.ini"
+$assignsFile = Join-Path $settingsDir -ChildPath "hstwb-installer-assigns.ini"
+
+SetTitle HstwbInstallerVersion
+
+try
+{
+    Write-Host "Starting HstWB Installer Setup..."
+
+    # create settings dir, if it doesn't exist
+    if(!(test-path -path $settingsDir))
+    {
+        mkdir $settingsDir | Out-Null
+    }
+    
+    
+    # create default settings, if settings file doesn't exist
+    if (test-path -path $settingsFile)
+    {
+        $settings = ReadIniFile $settingsFile
+    }
+    else
+    {
+        $settings = @{}
+        DefaultSettings $settings
+    }
+    
+    
+    # read assigns, if assigns file exist
+    if (test-path -path $assignsFile)
+    {
+        $assigns = ReadIniFile $assignsFile
+    }
+    else
+    {
+        $assigns = @{}
+    }
+
+
+    # hstwb
+    $hstwb = @{
+        'Version' = HstwbInstallerVersion;
+        'Paths' = @{
+            'KickstartRomHashesFile' = $kickstartRomHashesFile;
+            'WorkbenchAdfHashesFile' = $workbenchAdfHashesFile;
+            'ImagesPath' = $imagesPath;
+            'PackagesPath' = $packagesPath;
+            'SettingsFile' = $settingsFile;
+            'AssignsFile' = $assignsFile;
+            'RunFile' = $runFile;
+            'SettingsDir' = $settingsDir
+        };
+        'Images' = ReadImages $imagesPath;
+        'Packages' = ReadPackages $packagesPath;
+        'Settings' = $settings;
+        'Assigns' = $assigns
+    }
+
+    # read kickstart rom hashes
+    if (Test-Path -Path $kickstartRomHashesFile)
+    {
+        $kickstartRomHashes = @()
+        $kickstartRomHashes += (Import-Csv -Delimiter ';' $kickstartRomHashesFile)
+        $hstwb.KickstartRomHashes = $kickstartRomHashes
+    }
+    else
+    {
+        throw ("Kickstart rom data file '{0}' doesn't exist" -f $kickstartRomHashesFile)
+    }
+
+    # read workbench adf hashes
+    if (Test-Path -Path $workbenchAdfHashesFile)
+    {
+        $workbenchAdfHashes = @()
+        $workbenchAdfHashes += (Import-Csv -Delimiter ';' $workbenchAdfHashesFile)
+        $hstwb.WorkbenchAdfHashes = $workbenchAdfHashes
+    }
+    else
+    {
+        throw ("Workbench adf data file '{0}' doesn't exist" -f $workbenchAdfHashesFile)
+    }
+
+    # upgrade settings and assigns
+    UpgradeSettings $hstwb
+    UpgradeAssigns $hstwb
+        
+    # detect user packages
+    $hstwb.UserPackages = DetectUserPackages $hstwb
+    $hstwb.Emulators = FindEmulators
+    
+    # find workbench adfs
+    FindWorkbenchAdfs $hstwb
+
+    # find kickstart roms
+    FindKickstartRoms $hstwb
+        
+    # update packages, user packages and assigns
+    UpdatePackages $hstwb
+    UpdateUserPackages $hstwb
+    UpdateAssigns $hstwb
+
+    # find best matching kickstart rom set, if kickstart rom set doesn't exist
+    if (($hstwb.KickstartRomHashes | Where-Object { $_.Set -like $hstwb.Settings.Kickstart.KickstartRomSet }).Count -eq 0)
+    {
+        # set new kickstart rom set and save
+        $hstwb.Settings.Kickstart.KickstartRomSet = FindBestMatchingKickstartRomSet $hstwb
+    }
+
+    # find best matching workbench adf set, if workbench adf set doesn't exist
+    if (($hstwb.WorkbenchAdfHashes | Where-Object { $_.Set -eq $hstwb.Settings.Workbench.WorkbenchAdfSet }).Count -eq 0)
+    {
+        # set new workbench adf set and save
+        $hstwb.Settings.Workbench.WorkbenchAdfSet = FindBestMatchingWorkbenchAdfSet $hstwb
+    }
+    
+    # save settings and assigns
+    Save $hstwb
+
+    # show main menu
+    MainMenu $hstwb
+}
+catch
+{
+    $errorFormatingString = "{0} : {1}`n{2}`n" +
+    "    + CategoryInfo          : {3}`n" +
+    "    + FullyQualifiedErrorId : {4}`n"
+
+    $errorFields = $_.InvocationInfo.MyCommand.Name,
+    $_.ErrorDetails.Message,
+    $_.InvocationInfo.PositionMessage,
+    $_.CategoryInfo.ToString(),
+    $_.FullyQualifiedErrorId
+
+    $message = $errorFormatingString -f $errorFields
+    $logFile = Join-Path $settingsDir -ChildPath "hstwb_installer.log"
+    Add-Content $logFile ("{0} | ERROR | {1}" -f (Get-Date -Format s), $message) -Encoding UTF8
+    Write-Host ""
+    Write-Error "HstWB Installer Run Failed! $message"
+    Write-Host ""
+    Write-Host "Press enter to continue"
+    Read-Host
 }